// server_switchboard.js - Backend complet Switchboard
// VERSION 3.1 - ROBUSTE TIMEOUTS & PERFORMANCE + AUDIT TRAIL
// =======================================================
//
// CHANGEMENTS v3.1:
// - Ajout audit trail pour traçabilité des modifications
// - Support multi-tenant (company_id/site_id)
//
// CHANGEMENTS v3.0:
// 1. Timeout sur l'ACQUISITION de connexion (pas seulement sur la query)
// 2. Pool plus grand (20 connexions) avec monitoring avancé
// 3. Keepalive automatique pour éviter les cold starts Neon
// 4. Retry automatique avec exponential backoff
// 5. Protection contre les requêtes qui bloquent
// 6. Logs détaillés pour debugging
//
import express from 'express';
import helmet from 'helmet';
import cookieParser from 'cookie-parser';
import dotenv from 'dotenv';
import pg from 'pg';
import OpenAI from 'openai';
import PDFDocument from 'pdfkit';
import multer from 'multer';
import * as XLSX from 'xlsx';
import { createAuditTrail, AUDIT_ACTIONS } from './lib/audit-trail.js';
import { extractTenantFromRequest, getTenantFilter } from './lib/tenant-filter.js';

dotenv.config();
const { Pool } = pg;

// ============================================================
// POOL CONFIGURATION - OPTIMISÉ POUR NEON (SERVERLESS)
// VERSION 3.0 - Plus robuste avec plus de connexions
// ============================================================
const pool = new Pool({
  connectionString: process.env.NEON_DATABASE_URL,
  max: 20,                          // Augmenté de 10 à 20
  min: 2,                           // Garde 2 connexions chaudes minimum
  idleTimeoutMillis: 60000,         // 60s avant de fermer une connexion idle
  connectionTimeoutMillis: 8000,    // 8s max pour acquérir une connexion
  allowExitOnIdle: false,           // Ne pas quitter si idle
  // Configuration SSL pour Neon
  ssl: process.env.NODE_ENV === 'production' ? { rejectUnauthorized: false } : false
});

// Pool error handling amélioré
pool.on('error', (err) => {
  console.error('[POOL] Unexpected error on idle client:', err.message);
  poolStats.poolErrors++;
});

pool.on('connect', () => {
  poolStats.connections++;
});

// Pool monitoring avancé
let poolStats = {
  queries: 0,
  errors: 0,
  slowQueries: 0,
  timeouts: 0,
  poolErrors: 0,
  connections: 0,
  acquireTimeouts: 0,
  retries: 0
};

// ============================================================
// KEEPALIVE - Empêche les cold starts Neon (ping toutes les 4 min)
// ============================================================
let keepaliveInterval = null;

function startKeepalive() {
  if (keepaliveInterval) return;

  keepaliveInterval = setInterval(async () => {
    try {
      const start = Date.now();
      await pool.query('SELECT 1');
      const elapsed = Date.now() - start;
      if (elapsed > 500) {
        console.log(`[KEEPALIVE] Ping took ${elapsed}ms (cold start likely)`);
      }
    } catch (e) {
      console.warn('[KEEPALIVE] Ping failed:', e.message);
    }
  }, 4 * 60 * 1000); // Toutes les 4 minutes

  console.log('[SWITCHBOARD] Keepalive started (4min interval)');
}

// ============================================================
// HELPER: Acquérir une connexion avec timeout STRICT
// ============================================================
async function acquireConnection(timeoutMs = 8000) {
  const start = Date.now();

  return new Promise((resolve, reject) => {
    const timeoutId = setTimeout(() => {
      poolStats.acquireTimeouts++;
      reject(new Error(`Connection acquire timeout after ${timeoutMs}ms`));
    }, timeoutMs);

    pool.connect()
      .then(client => {
        clearTimeout(timeoutId);
        const elapsed = Date.now() - start;
        if (elapsed > 2000) {
          console.warn(`[POOL] Slow connection acquire: ${elapsed}ms`);
        }
        resolve(client);
      })
      .catch(err => {
        clearTimeout(timeoutId);
        reject(err);
      });
  });
}

// ============================================================
// QUERY HELPER - AVEC TIMEOUT COMPLET (acquire + query)
// ============================================================
async function query(sql, params = [], options = {}) {
  const startTime = Date.now();
  const label = options.label || 'QUERY';
  const queryTimeoutMs = options.timeout || 15000;
  const acquireTimeoutMs = options.acquireTimeout || 5000;

  poolStats.queries++;

  let client;
  try {
    // ✅ TIMEOUT sur l'acquisition de connexion
    client = await acquireConnection(acquireTimeoutMs);

    // ✅ TIMEOUT sur la requête SQL
    await client.query(`SET statement_timeout = ${queryTimeoutMs}`);
    const result = await client.query(sql, params);

    const elapsed = Date.now() - startTime;
    if (elapsed > 2000) {
      poolStats.slowQueries++;
      console.warn(`[${label}] Slow query: ${elapsed}ms`);
    }

    return result;
  } catch (err) {
    poolStats.errors++;
    const elapsed = Date.now() - startTime;

    if (err.message.includes('timeout') || err.message.includes('canceling')) {
      poolStats.timeouts++;
      console.error(`[${label}] TIMEOUT after ${elapsed}ms:`, err.message);
    } else {
      console.error(`[${label}] Error after ${elapsed}ms:`, err.message);
    }
    throw err;
  } finally {
    if (client) {
      try { client.release(); } catch (e) { /* ignore */ }
    }
  }
}

// ============================================================
// QUICK QUERY - Optimisé pour requêtes simples avec retry
// ============================================================
async function quickQuery(sql, params = [], timeoutMs = 15000, retries = 1) {
  const startTime = Date.now();
  poolStats.queries++;

  let lastError;

  for (let attempt = 0; attempt <= retries; attempt++) {
    let client;
    try {
      // ✅ TIMEOUT sur l'acquisition (5s max)
      client = await acquireConnection(5000);

      // ✅ TIMEOUT sur la requête SQL
      await client.query(`SET statement_timeout = ${timeoutMs}`);
      const result = await client.query(sql, params);

      const elapsed = Date.now() - startTime;
      if (elapsed > 1000) {
        poolStats.slowQueries++;
        console.warn(`[QUICK] Slow query: ${elapsed}ms - ${sql.substring(0, 50)}...`);
      }

      return result;
    } catch (err) {
      lastError = err;

      if (client) {
        try { client.release(); } catch (e) { /* ignore */ }
        client = null;
      }

      // Retry seulement si c'est un timeout d'acquisition ou une erreur transitoire
      const isRetryable = err.message.includes('Connection acquire timeout') ||
                          err.message.includes('Connection terminated') ||
                          err.message.includes('ECONNRESET');

      if (attempt < retries && isRetryable) {
        poolStats.retries++;
        const delay = Math.min(1000 * Math.pow(2, attempt), 4000); // Exponential backoff: 1s, 2s, 4s
        console.warn(`[QUICK] Retry ${attempt + 1}/${retries} after ${delay}ms: ${err.message}`);
        await new Promise(r => setTimeout(r, delay));
        continue;
      }

      poolStats.errors++;
      const elapsed = Date.now() - startTime;

      if (err.message.includes('timeout') || err.message.includes('canceling')) {
        poolStats.timeouts++;
      }

      console.error(`[QUICK] Error after ${elapsed}ms:`, err.message);
      throw err;
    } finally {
      if (client) {
        try { client.release(); } catch (e) { /* ignore */ }
      }
    }
  }

  throw lastError;
}

// ============================================================
// OPENAI SETUP
// ============================================================
let openai = null;
if (process.env.OPENAI_API_KEY) {
  try {
    openai = new OpenAI({ apiKey: process.env.OPENAI_API_KEY });
    console.log('[SWITCHBOARD] OpenAI initialized');
  } catch (e) {
    console.warn('[SWITCHBOARD] OpenAI init failed:', e.message);
  }
}

// ============================================================
// EXPRESS SETUP
// ============================================================
const app = express();

app.use(helmet({
  contentSecurityPolicy: {
    directives: {
      defaultSrc: ["'self'"],
      scriptSrc: ["'self'", "'unsafe-inline'", "'unsafe-eval'", "blob:"],
      scriptSrcElem: ["'self'", "'unsafe-inline'", "blob:"],
      workerSrc: ["'self'", "blob:", "data:"],
      imgSrc: ["'self'", "data:", "blob:", "https:"],
      connectSrc: ["'self'", process.env.CORS_ORIGIN || "*", "https://api.openai.com"],
      styleSrc: ["'self'", "'unsafe-inline'"],
      fontSrc: ["'self'", "https:", "data:"]
    }
  },
  crossOriginEmbedderPolicy: false
}));

app.use(express.json({ limit: '10mb' }));
app.use(cookieParser());

const upload = multer({ storage: multer.memoryStorage(), limits: { fileSize: 50 * 1024 * 1024 } });

// CORS
app.use((req, res, next) => {
  res.setHeader('Access-Control-Allow-Origin', process.env.CORS_ORIGIN || '*');
  res.setHeader('Access-Control-Allow-Methods', 'GET,POST,PUT,PATCH,DELETE,OPTIONS');
  res.setHeader('Access-Control-Allow-Headers', 'Content-Type,Authorization,X-Site,X-User-Email,X-User-Name');
  res.setHeader('Access-Control-Allow-Credentials', 'true');
  if (req.method === 'OPTIONS') return res.sendStatus(200);
  next();
});

// ============================================================
// MIDDLEWARE: Request timeout protection + logging
// ============================================================
app.use((req, res, next) => {
  const start = Date.now();
  const requestId = Math.random().toString(36).substring(2, 10);

  // ✅ TIMEOUT GLOBAL par requête (15s max pour les endpoints normaux)
  // Les endpoints PUT/POST peuvent avoir leurs propres timeouts plus courts
  const globalTimeout = setTimeout(() => {
    if (!res.headersSent) {
      const elapsed = Date.now() - start;
      console.error(`[TIMEOUT] ${req.method} ${req.path} killed after ${elapsed}ms (request ${requestId})`);
      res.status(504).json({
        error: 'Request timeout - le serveur a mis trop de temps à répondre',
        elapsed_ms: elapsed,
        request_id: requestId
      });
    }
  }, 15000);

  // ✅ Cleanup du timeout quand la requête se termine
  res.on('finish', () => {
    clearTimeout(globalTimeout);
    const elapsed = Date.now() - start;
    if (elapsed > 5000) {
      console.warn(`[SLOW REQUEST] ${req.method} ${req.path} took ${elapsed}ms (request ${requestId})`);
    }
  });

  res.on('close', () => {
    clearTimeout(globalTimeout);
    if (!res.writableEnded) {
      const elapsed = Date.now() - start;
      console.warn(`[ABORTED] ${req.method} ${req.path} closed by client after ${elapsed}ms (request ${requestId})`);
    }
  });

  next();
});

// ============================================================
// HELPERS
// ============================================================
function siteOf(req) {
  return (req.header('X-Site') || req.query.site || '').toString().trim();
}

const WHITELIST_SORT = ['created_at', 'name', 'code', 'building_code', 'floor'];
function sortSafe(sort) { return WHITELIST_SORT.includes(String(sort)) ? sort : 'created_at'; }
function dirSafe(dir) { return String(dir).toLowerCase() === 'asc' ? 'ASC' : 'DESC'; }

function checkDeviceComplete(device) {
  if (!device || typeof device !== 'object') return false;
  return !!(device.manufacturer && device.reference && device.in_amps && Number(device.in_amps) > 0);
}

// ============================================================
// HEALTH CHECK - ENHANCED v3.0
// ============================================================
app.get('/api/switchboard/health', async (req, res) => {
  try {
    const dbStart = Date.now();
    await quickQuery('SELECT 1', [], 2000, 0); // No retry for health check
    const dbTime = Date.now() - dbStart;

    res.json({
      ok: true,
      ts: Date.now(),
      version: '3.0',
      openai: !!openai,
      db: {
        connected: true,
        responseTime: dbTime,
        cold: dbTime > 500 // Indication si cold start
      },
      pool: {
        totalCount: pool.totalCount,
        idleCount: pool.idleCount,
        waitingCount: pool.waitingCount,
        maxConnections: 20
      },
      stats: {
        ...poolStats,
        successRate: poolStats.queries > 0
          ? ((poolStats.queries - poolStats.errors) / poolStats.queries * 100).toFixed(1) + '%'
          : '100%'
      }
    });
  } catch (e) {
    res.status(500).json({
      ok: false,
      error: e.message,
      pool: {
        totalCount: pool.totalCount,
        idleCount: pool.idleCount,
        waitingCount: pool.waitingCount
      },
      stats: poolStats
    });
  }
});

// ============================================================
// SCHEMA INITIALIZATION - AVEC TRIGGERS POUR COUNTS AUTOMATIQUES
// ============================================================
async function ensureSchema() {
  await pool.query(`
    -- =======================================================
    -- TABLE: Switchboards (avec colonnes de cache pour counts)
    -- =======================================================
    CREATE TABLE IF NOT EXISTS switchboards (
      id SERIAL PRIMARY KEY,
      site TEXT NOT NULL,
      name TEXT NOT NULL,
      code TEXT NOT NULL,
      building_code TEXT,
      floor TEXT,
      room TEXT,
      regime_neutral TEXT,
      is_principal BOOLEAN DEFAULT FALSE,
      photo BYTEA,
      modes JSONB DEFAULT '{}'::jsonb,
      quality JSONB DEFAULT '{}'::jsonb,
      diagram_data JSONB DEFAULT '{}'::jsonb,
      -- COLONNES DE CACHE POUR ÉVITER LES REQUÊTES COUNT
      device_count INTEGER DEFAULT 0,
      complete_count INTEGER DEFAULT 0,
      created_at TIMESTAMPTZ DEFAULT NOW()
    );
    
    CREATE INDEX IF NOT EXISTS idx_switchboards_site ON switchboards(site);
    CREATE INDEX IF NOT EXISTS idx_switchboards_building ON switchboards(building_code);
    CREATE INDEX IF NOT EXISTS idx_switchboards_code ON switchboards(code);
    CREATE INDEX IF NOT EXISTS idx_switchboards_site_code ON switchboards(site, code);

    -- =======================================================
    -- TABLE: Devices
    -- =======================================================
    CREATE TABLE IF NOT EXISTS devices (
      id SERIAL PRIMARY KEY,
      site TEXT NOT NULL,
      switchboard_id INTEGER REFERENCES switchboards(id) ON DELETE CASCADE,
      parent_id INTEGER REFERENCES devices(id) ON DELETE SET NULL,
      downstream_switchboard_id INTEGER REFERENCES switchboards(id) ON DELETE SET NULL,
      name TEXT,
      device_type TEXT NOT NULL DEFAULT 'Low Voltage Circuit Breaker',
      manufacturer TEXT,
      reference TEXT,
      in_amps NUMERIC,
      icu_ka NUMERIC,
      ics_ka NUMERIC,
      poles INTEGER,
      voltage_v NUMERIC,
      trip_unit TEXT,
      position_number TEXT,
      is_differential BOOLEAN DEFAULT FALSE,
      is_complete BOOLEAN DEFAULT FALSE,
      settings JSONB DEFAULT '{}'::jsonb,
      is_main_incoming BOOLEAN DEFAULT FALSE,
      pv_tests BYTEA,
      photos BYTEA[],
      diagram_data JSONB DEFAULT '{}'::jsonb,
      created_at TIMESTAMPTZ DEFAULT NOW(),
      updated_at TIMESTAMPTZ
    );
    
    CREATE INDEX IF NOT EXISTS idx_devices_switchboard ON devices(switchboard_id);
    CREATE INDEX IF NOT EXISTS idx_devices_parent ON devices(parent_id);
    CREATE INDEX IF NOT EXISTS idx_devices_site ON devices(site);
    CREATE INDEX IF NOT EXISTS idx_devices_reference ON devices(reference);
    CREATE INDEX IF NOT EXISTS idx_devices_downstream ON devices(downstream_switchboard_id);
    CREATE INDEX IF NOT EXISTS idx_devices_manufacturer ON devices(manufacturer);
    CREATE INDEX IF NOT EXISTS idx_devices_complete ON devices(is_complete);
    -- Index composite CRITIQUE pour les counts
    CREATE INDEX IF NOT EXISTS idx_devices_switchboard_complete ON devices(switchboard_id, is_complete);

    -- ✅ INDEX ADDITIONNELS v3.0 pour performance
    -- Index pour tri par position_number (très utilisé)
    CREATE INDEX IF NOT EXISTS idx_devices_switchboard_position ON devices(switchboard_id, position_number);
    -- Index partiel pour devices incomplets (requêtes "à compléter")
    CREATE INDEX IF NOT EXISTS idx_devices_incomplete ON devices(switchboard_id) WHERE is_complete = false;
    -- Index pour recherche par site + switchboard (multi-tenant)
    CREATE INDEX IF NOT EXISTS idx_devices_site_switchboard ON devices(site, switchboard_id);

    -- =======================================================
    -- TABLE: Site Settings
    -- =======================================================
    CREATE TABLE IF NOT EXISTS site_settings (
      id SERIAL PRIMARY KEY,
      site TEXT UNIQUE NOT NULL,
      logo BYTEA,
      logo_mime TEXT DEFAULT 'image/png',
      company_name TEXT,
      company_address TEXT,
      company_phone TEXT,
      company_email TEXT,
      created_at TIMESTAMPTZ DEFAULT NOW(),
      updated_at TIMESTAMPTZ DEFAULT NOW()
    );

    -- =======================================================
    -- TABLE: Scanned Products Cache
    -- =======================================================
    CREATE TABLE IF NOT EXISTS scanned_products (
      id SERIAL PRIMARY KEY,
      site TEXT NOT NULL,
      reference TEXT NOT NULL,
      manufacturer TEXT,
      device_type TEXT DEFAULT 'Low Voltage Circuit Breaker',
      in_amps NUMERIC,
      icu_ka NUMERIC,
      ics_ka NUMERIC,
      poles INTEGER,
      voltage_v NUMERIC,
      trip_unit TEXT,
      is_differential BOOLEAN DEFAULT FALSE,
      settings JSONB DEFAULT '{}'::jsonb,
      photo_thumbnail BYTEA,
      scan_count INTEGER DEFAULT 1,
      last_scanned_at TIMESTAMPTZ DEFAULT NOW(),
      created_at TIMESTAMPTZ DEFAULT NOW(),
      validated BOOLEAN DEFAULT FALSE,
      source TEXT DEFAULT 'photo_scan'
    );
    
    CREATE INDEX IF NOT EXISTS idx_scanned_products_site ON scanned_products(site);
    CREATE INDEX IF NOT EXISTS idx_scanned_products_reference ON scanned_products(reference);
    CREATE INDEX IF NOT EXISTS idx_scanned_products_manufacturer ON scanned_products(manufacturer);

    -- =======================================================
    -- TABLE: Control Templates (Modèles de formulaires)
    -- =======================================================
    CREATE TABLE IF NOT EXISTS control_templates (
      id SERIAL PRIMARY KEY,
      site TEXT NOT NULL,
      name TEXT NOT NULL,
      description TEXT,
      target_type TEXT NOT NULL DEFAULT 'switchboard', -- 'switchboard' ou 'device'
      frequency_months INTEGER DEFAULT 12,
      checklist_items JSONB DEFAULT '[]'::jsonb,
      -- Format: [{ "id": "uuid", "label": "...", "type": "conform|text|value", "unit": "V|A|etc", "required": false }]
      is_active BOOLEAN DEFAULT TRUE,
      created_by TEXT,
      created_at TIMESTAMPTZ DEFAULT NOW(),
      updated_at TIMESTAMPTZ DEFAULT NOW()
    );
    CREATE INDEX IF NOT EXISTS idx_control_templates_site ON control_templates(site);
    CREATE INDEX IF NOT EXISTS idx_control_templates_type ON control_templates(target_type);

    -- =======================================================
    -- TABLE: Control Schedules (Planification des contrôles)
    -- =======================================================
    CREATE TABLE IF NOT EXISTS control_schedules (
      id SERIAL PRIMARY KEY,
      site TEXT NOT NULL,
      template_id INTEGER REFERENCES control_templates(id) ON DELETE CASCADE,
      switchboard_id INTEGER REFERENCES switchboards(id) ON DELETE CASCADE,
      device_id INTEGER REFERENCES devices(id) ON DELETE CASCADE,
      next_due_date DATE,
      last_control_date DATE,
      last_control_id INTEGER,
      status TEXT DEFAULT 'pending', -- 'pending', 'overdue', 'done'
      created_at TIMESTAMPTZ DEFAULT NOW(),
      updated_at TIMESTAMPTZ DEFAULT NOW(),
      CONSTRAINT check_target CHECK (
        (switchboard_id IS NOT NULL AND device_id IS NULL) OR
        (switchboard_id IS NULL AND device_id IS NOT NULL)
      )
    );
    CREATE INDEX IF NOT EXISTS idx_control_schedules_site ON control_schedules(site);
    CREATE INDEX IF NOT EXISTS idx_control_schedules_switchboard ON control_schedules(switchboard_id);
    CREATE INDEX IF NOT EXISTS idx_control_schedules_device ON control_schedules(device_id);
    CREATE INDEX IF NOT EXISTS idx_control_schedules_status ON control_schedules(status);
    CREATE INDEX IF NOT EXISTS idx_control_schedules_due ON control_schedules(next_due_date);

    -- =======================================================
    -- TABLE: Control Records (Historique des contrôles)
    -- =======================================================
    CREATE TABLE IF NOT EXISTS control_records (
      id SERIAL PRIMARY KEY,
      site TEXT NOT NULL,
      schedule_id INTEGER REFERENCES control_schedules(id) ON DELETE SET NULL,
      template_id INTEGER REFERENCES control_templates(id) ON DELETE SET NULL,
      switchboard_id INTEGER REFERENCES switchboards(id) ON DELETE CASCADE,
      device_id INTEGER REFERENCES devices(id) ON DELETE CASCADE,
      performed_by TEXT NOT NULL,
      performed_by_email TEXT,
      performed_at TIMESTAMPTZ DEFAULT NOW(),
      status TEXT DEFAULT 'conform', -- 'conform', 'non_conform', 'partial'
      checklist_results JSONB DEFAULT '[]'::jsonb,
      -- Format: [{ "item_id": "...", "status": "conform|non_conform|na", "value": "...", "comment": "..." }]
      global_notes TEXT,
      signature_base64 TEXT,
      created_at TIMESTAMPTZ DEFAULT NOW()
    );
    CREATE INDEX IF NOT EXISTS idx_control_records_site ON control_records(site);
    CREATE INDEX IF NOT EXISTS idx_control_records_switchboard ON control_records(switchboard_id);
    CREATE INDEX IF NOT EXISTS idx_control_records_device ON control_records(device_id);
    CREATE INDEX IF NOT EXISTS idx_control_records_date ON control_records(performed_at);
    CREATE INDEX IF NOT EXISTS idx_control_records_status ON control_records(status);

    -- =======================================================
    -- TABLE: Control Attachments (Photos & Documents)
    -- =======================================================
    CREATE TABLE IF NOT EXISTS control_attachments (
      id SERIAL PRIMARY KEY,
      site TEXT NOT NULL,
      control_record_id INTEGER REFERENCES control_records(id) ON DELETE CASCADE,
      checklist_item_id TEXT, -- Lié à un item de checklist (optionnel)
      file_type TEXT DEFAULT 'photo', -- 'photo', 'document'
      file_name TEXT,
      file_mime TEXT,
      file_data BYTEA,
      thumbnail BYTEA,
      caption TEXT,
      created_at TIMESTAMPTZ DEFAULT NOW()
    );
    CREATE INDEX IF NOT EXISTS idx_control_attachments_record ON control_attachments(control_record_id);
    CREATE INDEX IF NOT EXISTS idx_control_attachments_site ON control_attachments(site);

    -- =======================================================
    -- MIGRATIONS: Ajouter colonnes manquantes
    -- =======================================================
    DO $$
    BEGIN
      -- Switchboards columns
      IF NOT EXISTS (SELECT FROM information_schema.columns WHERE table_name = 'switchboards' AND column_name = 'photo') THEN
        ALTER TABLE switchboards ADD COLUMN photo BYTEA;
      END IF;
      IF NOT EXISTS (SELECT FROM information_schema.columns WHERE table_name = 'switchboards' AND column_name = 'modes') THEN
        ALTER TABLE switchboards ADD COLUMN modes JSONB DEFAULT '{}'::jsonb;
      END IF;
      IF NOT EXISTS (SELECT FROM information_schema.columns WHERE table_name = 'switchboards' AND column_name = 'quality') THEN
        ALTER TABLE switchboards ADD COLUMN quality JSONB DEFAULT '{}'::jsonb;
      END IF;
      IF NOT EXISTS (SELECT FROM information_schema.columns WHERE table_name = 'switchboards' AND column_name = 'regime_neutral') THEN
        ALTER TABLE switchboards ADD COLUMN regime_neutral TEXT;
      END IF;
      IF NOT EXISTS (SELECT FROM information_schema.columns WHERE table_name = 'switchboards' AND column_name = 'is_principal') THEN
        ALTER TABLE switchboards ADD COLUMN is_principal BOOLEAN DEFAULT FALSE;
      END IF;
      IF NOT EXISTS (SELECT FROM information_schema.columns WHERE table_name = 'switchboards' AND column_name = 'diagram_data') THEN
        ALTER TABLE switchboards ADD COLUMN diagram_data JSONB DEFAULT '{}'::jsonb;
      END IF;
      -- NOUVELLES COLONNES POUR CACHE DES COUNTS
      IF NOT EXISTS (SELECT FROM information_schema.columns WHERE table_name = 'switchboards' AND column_name = 'device_count') THEN
        ALTER TABLE switchboards ADD COLUMN device_count INTEGER DEFAULT 0;
      END IF;
      IF NOT EXISTS (SELECT FROM information_schema.columns WHERE table_name = 'switchboards' AND column_name = 'complete_count') THEN
        ALTER TABLE switchboards ADD COLUMN complete_count INTEGER DEFAULT 0;
      END IF;
      
      -- Devices columns
      IF NOT EXISTS (SELECT FROM information_schema.columns WHERE table_name = 'devices' AND column_name = 'name') THEN
        ALTER TABLE devices ADD COLUMN name TEXT;
      END IF;
      IF NOT EXISTS (SELECT FROM information_schema.columns WHERE table_name = 'devices' AND column_name = 'position_number') THEN
        ALTER TABLE devices ADD COLUMN position_number TEXT;
      END IF;
      IF NOT EXISTS (SELECT FROM information_schema.columns WHERE table_name = 'devices' AND column_name = 'is_differential') THEN
        ALTER TABLE devices ADD COLUMN is_differential BOOLEAN DEFAULT FALSE;
      END IF;
      IF NOT EXISTS (SELECT FROM information_schema.columns WHERE table_name = 'devices' AND column_name = 'is_complete') THEN
        ALTER TABLE devices ADD COLUMN is_complete BOOLEAN DEFAULT FALSE;
      END IF;
      IF NOT EXISTS (SELECT FROM information_schema.columns WHERE table_name = 'devices' AND column_name = 'diagram_data') THEN
        ALTER TABLE devices ADD COLUMN diagram_data JSONB DEFAULT '{}'::jsonb;
      END IF;

      -- =====================================================
      -- CONTROL SCHEDULES: Colonnes pour VSD, MECA, Mobile Equipment, HV
      -- =====================================================
      IF NOT EXISTS (SELECT FROM information_schema.columns WHERE table_name = 'control_schedules' AND column_name = 'vsd_equipment_id') THEN
        ALTER TABLE control_schedules ADD COLUMN vsd_equipment_id INTEGER;
      END IF;
      IF NOT EXISTS (SELECT FROM information_schema.columns WHERE table_name = 'control_schedules' AND column_name = 'meca_equipment_id') THEN
        ALTER TABLE control_schedules ADD COLUMN meca_equipment_id INTEGER;
      END IF;
      IF NOT EXISTS (SELECT FROM information_schema.columns WHERE table_name = 'control_schedules' AND column_name = 'mobile_equipment_id') THEN
        ALTER TABLE control_schedules ADD COLUMN mobile_equipment_id UUID;
      ELSE
        -- Migrate from INTEGER to UUID if needed (me_equipments uses UUID)
        IF EXISTS (SELECT FROM information_schema.columns WHERE table_name = 'control_schedules' AND column_name = 'mobile_equipment_id' AND data_type = 'integer') THEN
          ALTER TABLE control_schedules DROP COLUMN mobile_equipment_id;
          ALTER TABLE control_schedules ADD COLUMN mobile_equipment_id UUID;
        END IF;
      END IF;
      IF NOT EXISTS (SELECT FROM information_schema.columns WHERE table_name = 'control_schedules' AND column_name = 'hv_equipment_id') THEN
        ALTER TABLE control_schedules ADD COLUMN hv_equipment_id INTEGER;
      END IF;
      IF NOT EXISTS (SELECT FROM information_schema.columns WHERE table_name = 'control_schedules' AND column_name = 'equipment_type') THEN
        ALTER TABLE control_schedules ADD COLUMN equipment_type TEXT DEFAULT 'switchboard';
      END IF;

      -- =====================================================
      -- CONTROL RECORDS: Colonnes pour VSD, MECA, Mobile Equipment, HV
      -- =====================================================
      IF NOT EXISTS (SELECT FROM information_schema.columns WHERE table_name = 'control_records' AND column_name = 'vsd_equipment_id') THEN
        ALTER TABLE control_records ADD COLUMN vsd_equipment_id INTEGER;
      END IF;
      IF NOT EXISTS (SELECT FROM information_schema.columns WHERE table_name = 'control_records' AND column_name = 'meca_equipment_id') THEN
        ALTER TABLE control_records ADD COLUMN meca_equipment_id INTEGER;
      END IF;
      IF NOT EXISTS (SELECT FROM information_schema.columns WHERE table_name = 'control_records' AND column_name = 'mobile_equipment_id') THEN
        ALTER TABLE control_records ADD COLUMN mobile_equipment_id UUID;
      ELSE
        -- Migrate from INTEGER to UUID if needed (me_equipments uses UUID)
        IF EXISTS (SELECT FROM information_schema.columns WHERE table_name = 'control_records' AND column_name = 'mobile_equipment_id' AND data_type = 'integer') THEN
          ALTER TABLE control_records DROP COLUMN mobile_equipment_id;
          ALTER TABLE control_records ADD COLUMN mobile_equipment_id UUID;
        END IF;
      END IF;
      IF NOT EXISTS (SELECT FROM information_schema.columns WHERE table_name = 'control_records' AND column_name = 'hv_equipment_id') THEN
        ALTER TABLE control_records ADD COLUMN hv_equipment_id INTEGER;
      END IF;
      IF NOT EXISTS (SELECT FROM information_schema.columns WHERE table_name = 'control_records' AND column_name = 'equipment_type') THEN
        ALTER TABLE control_records ADD COLUMN equipment_type TEXT DEFAULT 'switchboard';
      END IF;

      -- =====================================================
      -- CONTROL TEMPLATES: Nouveaux target_type
      -- =====================================================
      -- Les target_type supportés sont maintenant: switchboard, device, vsd, meca, mobile_equipment

      -- Supprimer l'ancienne contrainte si elle existe
      BEGIN
        ALTER TABLE control_schedules DROP CONSTRAINT IF EXISTS check_target;
      EXCEPTION WHEN undefined_object THEN NULL;
      END;

      -- Index pour les nouvelles colonnes
      CREATE INDEX IF NOT EXISTS idx_control_schedules_vsd ON control_schedules(vsd_equipment_id);
      CREATE INDEX IF NOT EXISTS idx_control_schedules_meca ON control_schedules(meca_equipment_id);
      CREATE INDEX IF NOT EXISTS idx_control_schedules_mobile ON control_schedules(mobile_equipment_id);
      CREATE INDEX IF NOT EXISTS idx_control_schedules_hv ON control_schedules(hv_equipment_id);
      CREATE INDEX IF NOT EXISTS idx_control_schedules_type ON control_schedules(equipment_type);
      CREATE INDEX IF NOT EXISTS idx_control_records_vsd ON control_records(vsd_equipment_id);
      CREATE INDEX IF NOT EXISTS idx_control_records_meca ON control_records(meca_equipment_id);
      CREATE INDEX IF NOT EXISTS idx_control_records_mobile ON control_records(mobile_equipment_id);
      CREATE INDEX IF NOT EXISTS idx_control_records_hv ON control_records(hv_equipment_id);
      CREATE INDEX IF NOT EXISTS idx_control_records_type ON control_records(equipment_type);
    END $$;

    -- =======================================================
    -- TRIGGER: updated_at automatique
    -- =======================================================
    CREATE OR REPLACE FUNCTION update_updated_at_column() RETURNS TRIGGER AS $$
    BEGIN
      NEW.updated_at = NOW();
      RETURN NEW;
    END;
    $$ LANGUAGE plpgsql;

    DO $$
    BEGIN
      IF NOT EXISTS (SELECT 1 FROM pg_trigger WHERE tgname = 'update_devices_updated_at') THEN
        CREATE TRIGGER update_devices_updated_at
        BEFORE UPDATE ON devices
        FOR EACH ROW EXECUTE FUNCTION update_updated_at_column();
      END IF;
      IF NOT EXISTS (SELECT 1 FROM pg_trigger WHERE tgname = 'update_settings_updated_at') THEN
        CREATE TRIGGER update_settings_updated_at
        BEFORE UPDATE ON site_settings
        FOR EACH ROW EXECUTE FUNCTION update_updated_at_column();
      END IF;
    END $$;

    -- =======================================================
    -- TRIGGER: Mise à jour automatique des counts switchboard
    -- VERSION V2 OPTIMISÉE - O(1) avec incréments atomiques
    -- =======================================================
    CREATE OR REPLACE FUNCTION update_switchboard_counts() RETURNS TRIGGER AS $$
    BEGIN
      -- INSERT: incrémenter les compteurs
      IF TG_OP = 'INSERT' THEN
        UPDATE switchboards SET
          device_count = device_count + 1,
          complete_count = complete_count + CASE WHEN NEW.is_complete THEN 1 ELSE 0 END
        WHERE id = NEW.switchboard_id;
        RETURN NEW;
      
      -- DELETE: décrémenter les compteurs
      ELSIF TG_OP = 'DELETE' THEN
        UPDATE switchboards SET
          device_count = GREATEST(0, device_count - 1),
          complete_count = GREATEST(0, complete_count - CASE WHEN OLD.is_complete THEN 1 ELSE 0 END)
        WHERE id = OLD.switchboard_id;
        RETURN OLD;
      
      -- UPDATE: gérer les changements
      ELSIF TG_OP = 'UPDATE' THEN
        -- Cas 1: même switchboard, seul is_complete change
        IF OLD.switchboard_id = NEW.switchboard_id THEN
          IF OLD.is_complete IS DISTINCT FROM NEW.is_complete THEN
            UPDATE switchboards SET
              complete_count = GREATEST(0, complete_count + CASE WHEN NEW.is_complete THEN 1 ELSE -1 END)
            WHERE id = NEW.switchboard_id;
          END IF;
        -- Cas 2: changement de switchboard (rare)
        ELSE
          -- Décrémenter l'ancien
          IF OLD.switchboard_id IS NOT NULL THEN
            UPDATE switchboards SET
              device_count = GREATEST(0, device_count - 1),
              complete_count = GREATEST(0, complete_count - CASE WHEN OLD.is_complete THEN 1 ELSE 0 END)
            WHERE id = OLD.switchboard_id;
          END IF;
          -- Incrémenter le nouveau
          IF NEW.switchboard_id IS NOT NULL THEN
            UPDATE switchboards SET
              device_count = device_count + 1,
              complete_count = complete_count + CASE WHEN NEW.is_complete THEN 1 ELSE 0 END
            WHERE id = NEW.switchboard_id;
          END IF;
        END IF;
        RETURN NEW;
      END IF;
      
      RETURN NULL;
    END;
    $$ LANGUAGE plpgsql;

    -- Supprimer l'ancien trigger et recréer
    DROP TRIGGER IF EXISTS trigger_update_switchboard_counts ON devices;
    CREATE TRIGGER trigger_update_switchboard_counts
    AFTER INSERT OR UPDATE OR DELETE ON devices
    FOR EACH ROW EXECUTE FUNCTION update_switchboard_counts();

    -- =======================================================
    -- RECALCULER TOUS LES COUNTS EXISTANTS (migration one-time)
    -- Note: s'exécute à chaque démarrage mais très rapide si déjà correct
    -- =======================================================
    UPDATE switchboards s SET
      device_count = COALESCE((SELECT COUNT(*) FROM devices d WHERE d.switchboard_id = s.id), 0),
      complete_count = COALESCE((SELECT COUNT(*) FROM devices d WHERE d.switchboard_id = s.id AND d.is_complete = true), 0)
    WHERE device_count IS NULL 
       OR complete_count IS NULL
       OR device_count < 0 
       OR complete_count < 0;
  `);
  
  console.log('[SWITCHBOARD SCHEMA] Initialized with O(1) auto-count triggers v2');
}

ensureSchema().catch(e => console.error('[SWITCHBOARD SCHEMA ERROR]', e.message));

// ============================================================
// AUDIT TRAIL - Traçabilité des modifications
// ============================================================
const audit = createAuditTrail(pool, 'switchboard');
audit.ensureTable().catch(e => console.error('[SWITCHBOARD AUDIT ERROR]', e.message));

// Helper pour extraire l'utilisateur actuel
function getUser(req) {
  return {
    name: req.user?.name || req.headers['x-user-name'] || null,
    email: req.user?.email || req.headers['x-user-email'] || null
  };
}

// ============================================================
// SITE SETTINGS
// ============================================================

app.get('/api/switchboard/settings', async (req, res) => {
  try {
    const site = siteOf(req);
    if (!site) return res.status(400).json({ error: 'Missing site header' });

    const r = await quickQuery(
      `SELECT id, site, company_name, company_address, company_phone, company_email, 
              (logo IS NOT NULL) as has_logo, created_at, updated_at
       FROM site_settings WHERE site = $1`, [site]
    );

    if (!r.rows.length) {
      return res.json({ site, has_logo: false, company_name: null, company_address: null, company_phone: null, company_email: null });
    }
    res.json(r.rows[0]);
  } catch (e) {
    console.error('[SETTINGS GET]', e.message);
    res.status(500).json({ error: 'Get settings failed' });
  }
});

app.put('/api/switchboard/settings', async (req, res) => {
  try {
    const site = siteOf(req);
    if (!site) return res.status(400).json({ error: 'Missing site header' });
    const { company_name, company_address, company_phone, company_email } = req.body || {};

    const r = await quickQuery(`
      INSERT INTO site_settings (site, company_name, company_address, company_phone, company_email)
      VALUES ($1, $2, $3, $4, $5)
      ON CONFLICT (site) DO UPDATE SET 
        company_name = COALESCE($2, site_settings.company_name),
        company_address = COALESCE($3, site_settings.company_address),
        company_phone = COALESCE($4, site_settings.company_phone),
        company_email = COALESCE($5, site_settings.company_email),
        updated_at = NOW()
      RETURNING id, site, company_name, company_address, company_phone, company_email, (logo IS NOT NULL) as has_logo
    `, [site, company_name || null, company_address || null, company_phone || null, company_email || null]);

    res.json(r.rows[0]);
  } catch (e) {
    console.error('[SETTINGS UPDATE]', e.message);
    res.status(500).json({ error: 'Update settings failed' });
  }
});

app.post('/api/switchboard/settings/logo', upload.single('logo'), async (req, res) => {
  try {
    const site = siteOf(req);
    if (!site) return res.status(400).json({ error: 'Missing site header' });
    if (!req.file) return res.status(400).json({ error: 'No logo provided' });

    await quickQuery(`
      INSERT INTO site_settings (site, logo, logo_mime) VALUES ($1, $2, $3)
      ON CONFLICT (site) DO UPDATE SET logo = $2, logo_mime = $3, updated_at = NOW()
    `, [site, req.file.buffer, req.file.mimetype || 'image/png']);

    res.json({ success: true });
  } catch (e) {
    console.error('[LOGO UPLOAD]', e.message);
    res.status(500).json({ error: 'Logo upload failed' });
  }
});

app.get('/api/switchboard/settings/logo', async (req, res) => {
  try {
    const site = siteOf(req);
    if (!site) return res.status(400).json({ error: 'Missing site header' });

    const r = await quickQuery(`SELECT logo, logo_mime FROM site_settings WHERE site = $1`, [site]);
    if (!r.rows.length || !r.rows[0].logo) return res.status(404).json({ error: 'Logo not found' });

    res.set('Content-Type', r.rows[0].logo_mime || 'image/png');
    res.set('Cache-Control', 'public, max-age=3600');
    res.send(r.rows[0].logo);
  } catch (e) {
    console.error('[LOGO GET]', e.message);
    res.status(500).json({ error: 'Get logo failed' });
  }
});

app.delete('/api/switchboard/settings/logo', async (req, res) => {
  try {
    const site = siteOf(req);
    if (!site) return res.status(400).json({ error: 'Missing site header' });
    await quickQuery(`UPDATE site_settings SET logo = NULL, logo_mime = NULL, updated_at = NOW() WHERE site = $1`, [site]);
    res.json({ success: true });
  } catch (e) {
    console.error('[LOGO DELETE]', e.message);
    res.status(500).json({ error: 'Delete logo failed' });
  }
});

// ============================================================
// SWITCHBOARDS CRUD
// ============================================================

// GET /boards - RETOURNE MAINTENANT LES COUNTS DIRECTEMENT (plus besoin de devices-count)
app.get('/api/switchboard/boards', async (req, res) => {
  try {
    const site = siteOf(req);
    if (!site) return res.status(400).json({ error: 'Missing site header' });
    
    const { q, building, floor, room, sort = 'created_at', dir = 'desc', page = '1', pageSize = '100' } = req.query;
    const where = ['site = $1']; 
    const vals = [site]; 
    let i = 2;
    
    if (q) { where.push(`(name ILIKE $${i} OR code ILIKE $${i})`); vals.push(`%${q}%`); i++; }
    if (building) { where.push(`building_code ILIKE $${i}`); vals.push(`%${building}%`); i++; }
    if (floor) { where.push(`floor ILIKE $${i}`); vals.push(`%${floor}%`); i++; }
    if (room) { where.push(`room ILIKE $${i}`); vals.push(`%${room}%`); i++; }
    
    const limit = Math.min(parseInt(pageSize, 10) || 100, 500);
    const offset = ((parseInt(page, 10) || 1) - 1) * limit;

    // REQUÊTE OPTIMISÉE: inclut device_count et complete_count directement
    const sql = `
      SELECT id, site, name, code, building_code, floor, room, regime_neutral, is_principal, 
             modes, quality, diagram_data, created_at, 
             (photo IS NOT NULL) as has_photo,
             COALESCE(device_count, 0) as device_count,
             COALESCE(complete_count, 0) as complete_count
      FROM switchboards
      WHERE ${where.join(' AND ')}
      ORDER BY ${sortSafe(sort)} ${dirSafe(dir)}
      LIMIT ${limit} OFFSET ${offset}
    `;
    
    const { rows } = await query(sql, vals, { label: 'LIST_BOARDS', timeout: 8000 });
    
    // Count total (rapide avec index)
    const countRes = await quickQuery(`SELECT COUNT(*)::int AS total FROM switchboards WHERE ${where.join(' AND ')}`, vals);
    
    const data = rows.map(r => ({
      id: r.id,
      meta: { site: r.site, building_code: r.building_code, floor: r.floor, room: r.room },
      name: r.name, 
      code: r.code, 
      regime_neutral: r.regime_neutral,
      is_principal: r.is_principal,
      has_photo: r.has_photo,
      diagram_data: r.diagram_data || {},
      modes: r.modes || {}, 
      quality: r.quality || {}, 
      created_at: r.created_at,
      // COUNTS INCLUS DIRECTEMENT - Plus besoin d'appel séparé!
      device_count: r.device_count,
      complete_count: r.complete_count
    }));
    
    res.json({ data, total: countRes.rows[0].total, page: Number(page), pageSize: limit });
  } catch (e) {
    console.error('[LIST BOARDS]', e.message);
    res.status(500).json({ error: 'List failed', details: e.message });
  }
});

// GET /boards/:id
app.get('/api/switchboard/boards/:id', async (req, res) => {
  try {
    const site = siteOf(req);
    if (!site) return res.status(400).json({ error: 'Missing site header' });
    const id = Number(req.params.id);
    if (!id || isNaN(id)) return res.status(400).json({ error: 'Invalid board ID' });
    
    const r = await quickQuery(
      `SELECT id, site, name, code, building_code, floor, room, regime_neutral, is_principal, 
              modes, quality, diagram_data, created_at, (photo IS NOT NULL) as has_photo,
              COALESCE(device_count, 0) as device_count,
              COALESCE(complete_count, 0) as complete_count
       FROM switchboards WHERE id=$1 AND site=$2`, [id, site]
    );
    if (!r.rows.length) return res.status(404).json({ error: 'Board not found' });
    const sb = r.rows[0];

    // Get upstream sources (what feeds this board)
    const upstream = await quickQuery(
      `SELECT d.id, d.name, d.position_number, d.in_amps, 
              s.id as source_switchboard_id,
              s.name as source_board_name, 
              s.code as source_board_code
       FROM devices d
       JOIN switchboards s ON d.switchboard_id = s.id
       WHERE d.downstream_switchboard_id = $1`, [id]
    );

    res.json({
      id: sb.id,
      meta: { site: sb.site, building_code: sb.building_code, floor: sb.floor, room: sb.room },
      name: sb.name, 
      code: sb.code, 
      regime_neutral: sb.regime_neutral,
      is_principal: sb.is_principal,
      has_photo: sb.has_photo,
      diagram_data: sb.diagram_data || {},
      upstream_sources: upstream.rows,
      modes: sb.modes || {}, 
      quality: sb.quality || {}, 
      created_at: sb.created_at,
      device_count: sb.device_count,
      complete_count: sb.complete_count
    });
  } catch (e) {
    console.error('[GET BOARD]', e.message);
    res.status(500).json({ error: 'Get failed' });
  }
});

// POST /boards - Create
app.post('/api/switchboard/boards', async (req, res) => {
  try {
    const site = siteOf(req);
    if (!site) return res.status(400).json({ error: 'Missing site header' });

    const b = req.body || {};
    const name = String(b.name || '').trim();
    const code = String(b.code || '').trim();

    if (!name) return res.status(400).json({ error: 'Missing name' });
    if (!code) return res.status(400).json({ error: 'Missing code' });

    const r = await quickQuery(
      `INSERT INTO switchboards (site, name, code, building_code, floor, room, regime_neutral, is_principal, modes, quality, diagram_data, device_count, complete_count)
       VALUES ($1, $2, $3, $4, $5, $6, $7, $8, $9, $10, $11, 0, 0)
       RETURNING id, site, name, code, building_code, floor, room, regime_neutral, is_principal, modes, quality, diagram_data, created_at, device_count, complete_count`,
      [site, name, code, b?.meta?.building_code || null, b?.meta?.floor || null, b?.meta?.room || null,
       b?.regime_neutral || null, !!b?.is_principal, b?.modes || {}, b?.quality || {}, b?.diagram_data || {}]
    );
    const sb = r.rows[0];

    // 📝 AUDIT: Log création tableau
    await audit.log(req, AUDIT_ACTIONS.CREATED, {
      entityType: 'switchboard',
      entityId: sb.id,
      details: { name: sb.name, code: sb.code, site, building: sb.building_code }
    });

    res.status(201).json({
      id: sb.id,
      meta: { site: sb.site, building_code: sb.building_code, floor: sb.floor, room: sb.room },
      name: sb.name, code: sb.code, regime_neutral: sb.regime_neutral,
      is_principal: sb.is_principal, has_photo: false,
      modes: sb.modes || {}, quality: sb.quality || {}, diagram_data: sb.diagram_data,
      created_at: sb.created_at,
      device_count: 0, complete_count: 0
    });
  } catch (e) {
    console.error('[CREATE BOARD]', e.message);
    res.status(500).json({ error: 'Create failed' });
  }
});

// PUT /boards/:id - Update - VERSION 3.0 ROBUSTE
app.put('/api/switchboard/boards/:id', async (req, res) => {
  const startTime = Date.now();
  const MAX_TIMEOUT = 12000; // 12s max total (client a 60s, on veut répondre avant)

  // Protection: si la requête est déjà fermée, ne rien faire
  if (res.headersSent || req.socket?.destroyed) {
    console.warn('[UPDATE BOARD] Request already closed, aborting');
    return;
  }

  try {
    const site = siteOf(req);
    if (!site) return res.status(400).json({ error: 'Missing site header' });

    const id = Number(req.params.id);
    if (!id || isNaN(id)) return res.status(400).json({ error: 'Invalid board ID' });

    const b = req.body;

    if (!b || typeof b !== 'object') {
      return res.status(400).json({ error: 'Request body must be an object' });
    }
    if (Object.keys(b).length === 0) {
      return res.status(400).json({ error: 'Request body is empty' });
    }

    const name = String(b.name || '').trim();
    const code = String(b.code || '').trim();

    if (!name) return res.status(400).json({ error: 'Missing name' });
    if (!code) return res.status(400).json({ error: 'Missing code' });

    console.log(`[UPDATE BOARD] Starting update for id=${id}, site=${site}`);

    // ✅ quickQuery avec retry intégré (timeout 10s, 1 retry)
    const r = await quickQuery(
      `UPDATE switchboards SET
        name=$1, code=$2, building_code=$3, floor=$4, room=$5,
        regime_neutral=$6, is_principal=$7, modes=$8, quality=$9, diagram_data=$10
      WHERE id=$11 AND site=$12
      RETURNING id, site, name, code, building_code, floor, room, regime_neutral, is_principal,
                modes, quality, diagram_data, created_at, (photo IS NOT NULL) as has_photo,
                device_count, complete_count`,
      [name, code, b?.meta?.building_code || null, b?.meta?.floor || null, b?.meta?.room || null,
       b?.regime_neutral || null, !!b?.is_principal, b?.modes || {}, b?.quality || {}, b?.diagram_data || {},
       id, site],
      10000, // 10s timeout SQL
      1      // 1 retry si erreur transitoire
    );

    if (!r.rows.length) {
      return res.status(404).json({ error: 'Board not found' });
    }

    const elapsed = Date.now() - startTime;
    console.log(`[UPDATE BOARD] Completed in ${elapsed}ms for id=${id}`);

    const sb = r.rows[0];
    res.json({
      id: sb.id,
      meta: { site: sb.site, building_code: sb.building_code, floor: sb.floor, room: sb.room },
      name: sb.name, code: sb.code, regime_neutral: sb.regime_neutral,
      is_principal: sb.is_principal, has_photo: sb.has_photo,
      modes: sb.modes || {}, quality: sb.quality || {}, diagram_data: sb.diagram_data,
      created_at: sb.created_at,
      device_count: sb.device_count, complete_count: sb.complete_count
    });
  } catch (e) {
    const elapsed = Date.now() - startTime;
    console.error(`[UPDATE BOARD] Error after ${elapsed}ms:`, e.message);

    // Ne pas répondre si la connexion est déjà fermée
    if (res.headersSent || req.socket?.destroyed) {
      console.warn('[UPDATE BOARD] Cannot send error response - connection closed');
      return;
    }

    if (e.message?.includes('timeout') || e.message?.includes('canceling') || e.message?.includes('acquire')) {
      res.status(504).json({
        error: 'Timeout - réessayez dans quelques secondes',
        details: e.message,
        elapsed_ms: elapsed
      });
    } else {
      res.status(500).json({
        error: 'Update failed',
        details: e.message,
        elapsed_ms: elapsed
      });
    }
  }
});

// PATCH /boards/:id - Update partiel (diagram_data, modes, quality)
app.patch('/api/switchboard/boards/:id', async (req, res) => {
  try {
    const site = siteOf(req);
    if (!site) return res.status(400).json({ error: 'Missing site header' });
    
    const id = Number(req.params.id);
    if (!id || isNaN(id)) return res.status(400).json({ error: 'Invalid board ID' });
    
    const b = req.body || {};
    const updates = [];
    const values = [];
    let idx = 1;
    
    // Seuls certains champs sont patchables
    if (b.diagram_data !== undefined) {
      updates.push(`diagram_data = $${idx++}`);
      values.push(b.diagram_data);
    }
    if (b.modes !== undefined) {
      updates.push(`modes = $${idx++}`);
      values.push(b.modes);
    }
    if (b.quality !== undefined) {
      updates.push(`quality = $${idx++}`);
      values.push(b.quality);
    }
    
    if (updates.length === 0) {
      return res.status(400).json({ error: 'No patchable fields provided' });
    }
    
    values.push(id, site);
    
    const r = await quickQuery(
      `UPDATE switchboards SET ${updates.join(', ')} WHERE id = $${idx++} AND site = $${idx} RETURNING id`,
      values,
      10000
    );
    
    if (!r.rows.length) return res.status(404).json({ error: 'Board not found' });
    
    res.json({ success: true, id });
  } catch (e) {
    console.error('[PATCH BOARD]', e.message);
    res.status(500).json({ error: 'Patch failed' });
  }
});

// DELETE /boards/:id
app.delete('/api/switchboard/boards/:id', async (req, res) => {
  try {
    const site = siteOf(req);
    if (!site) return res.status(400).json({ error: 'Missing site header' });

    const id = Number(req.params.id);
    if (!id || isNaN(id)) return res.status(400).json({ error: 'Invalid board ID' });

    // Get board info before delete (for audit)
    const countRes = await quickQuery(`SELECT device_count, name, code FROM switchboards WHERE id = $1 AND site = $2`, [id, site]);
    const boardInfo = countRes.rows[0];
    const deviceCount = boardInfo?.device_count || 0;

    const r = await quickQuery(`DELETE FROM switchboards WHERE id=$1 AND site=$2 RETURNING id, name`, [id, site]);
    if (r.rowCount === 0) return res.status(404).json({ error: 'Board not found' });

    // 📝 AUDIT: Log suppression tableau
    await audit.log(req, AUDIT_ACTIONS.DELETED, {
      entityType: 'switchboard',
      entityId: id,
      details: { name: boardInfo?.name, code: boardInfo?.code, site, devicesDeleted: deviceCount }
    });

    res.json({ success: true, deleted: id, name: r.rows[0].name, devices_deleted: deviceCount });
  } catch (e) {
    console.error('[DELETE BOARD]', e.message);
    res.status(500).json({ error: 'Delete failed' });
  }
});

// POST /boards/:id/duplicate
app.post('/api/switchboard/boards/:id/duplicate', async (req, res) => {
  try {
    const site = siteOf(req);
    if (!site) return res.status(400).json({ error: 'Missing site header' });
    
    const id = Number(req.params.id);
    if (!id || isNaN(id)) return res.status(400).json({ error: 'Invalid board ID' });
    
    const r = await quickQuery(
      `INSERT INTO switchboards (site, name, code, building_code, floor, room, regime_neutral, is_principal, modes, quality, diagram_data, device_count, complete_count)
       SELECT site, name || ' (copy)', code || '_COPY', building_code, floor, room, regime_neutral, FALSE, modes, quality, diagram_data, 0, 0
       FROM switchboards WHERE id=$1 AND site=$2
       RETURNING id, site, name, code, building_code, floor, room, regime_neutral, is_principal, modes, quality, diagram_data, created_at`,
      [id, site]
    );
    
    if (!r.rows.length) return res.status(404).json({ error: 'Board not found' });
    
    const sb = r.rows[0];
    res.status(201).json({
      id: sb.id,
      meta: { site: sb.site, building_code: sb.building_code, floor: sb.floor, room: sb.room },
      name: sb.name, code: sb.code, regime_neutral: sb.regime_neutral,
      is_principal: sb.is_principal, has_photo: false,
      modes: sb.modes || {}, quality: sb.quality || {}, diagram_data: sb.diagram_data,
      created_at: sb.created_at,
      device_count: 0, complete_count: 0
    });
  } catch (e) {
    console.error('[DUPLICATE BOARD]', e.message);
    res.status(500).json({ error: 'Duplicate failed' });
  }
});

// ============================================================
// SWITCHBOARD PHOTO
// ============================================================

app.post('/api/switchboard/boards/:id/photo', upload.single('photo'), async (req, res) => {
  try {
    const site = siteOf(req);
    if (!site) return res.status(400).json({ error: 'Missing site header' });
    
    const id = Number(req.params.id);
    if (!id || isNaN(id)) return res.status(400).json({ error: 'Invalid board ID' });
    if (!req.file) return res.status(400).json({ error: 'No photo provided' });

    const r = await quickQuery(
      `UPDATE switchboards SET photo = $1 WHERE id = $2 AND site = $3 RETURNING id`,
      [req.file.buffer, id, site],
      10000 // 10s pour l'upload
    );
    if (!r.rows.length) return res.status(404).json({ error: 'Board not found' });
    
    res.json({ success: true, id });
  } catch (e) {
    console.error('[BOARD PHOTO UPLOAD]', e.message);
    res.status(500).json({ error: 'Upload failed' });
  }
});

app.get('/api/switchboard/boards/:id/photo', async (req, res) => {
  try {
    const site = siteOf(req);
    if (!site) return res.status(400).json({ error: 'Missing site header' });
    
    const id = Number(req.params.id);
    if (!id || isNaN(id)) return res.status(400).json({ error: 'Invalid board ID' });

    const r = await quickQuery(`SELECT photo FROM switchboards WHERE id = $1 AND site = $2`, [id, site]);
    if (!r.rows.length || !r.rows[0].photo) return res.status(404).json({ error: 'Photo not found' });

    res.set('Content-Type', 'image/jpeg');
    // Cache la photo pendant 1 heure - évite les recharges inutiles
    res.set('Cache-Control', 'public, max-age=3600');
    res.send(r.rows[0].photo);
  } catch (e) {
    console.error('[BOARD PHOTO GET]', e.message);
    res.status(500).json({ error: 'Get photo failed' });
  }
});

// ============================================================
// DEVICE COUNTS - LEGACY ENDPOINT (pour compatibilité)
// Maintenant optimisé avec fallback gracieux
// ============================================================

app.post('/api/switchboard/devices-count', async (req, res) => {
  const startTime = Date.now();
  try {
    const site = siteOf(req);
    if (!site) return res.status(400).json({ error: 'Missing site header' });

    const boardIds = req.body?.board_ids;
    
    // Fast path
    if (!boardIds || !Array.isArray(boardIds) || boardIds.length === 0) {
      return res.json({ counts: {} });
    }

    const ids = boardIds.map(Number).filter(id => id && !isNaN(id));
    if (!ids.length) return res.json({ counts: {} });

    // MÉTHODE OPTIMISÉE: Lire depuis la table switchboards (colonnes cache)
    const { rows } = await quickQuery(`
      SELECT id, 
             COALESCE(device_count, 0) as total,
             COALESCE(complete_count, 0) as complete
      FROM switchboards
      WHERE id = ANY($1::int[]) AND site = $2
    `, [ids, site], 5000);
    
    const counts = {};
    rows.forEach(r => {
      counts[r.id] = { total: r.total, complete: r.complete };
    });
    
    // Fill zeros for missing IDs
    ids.forEach(id => {
      if (!counts[id]) counts[id] = { total: 0, complete: 0 };
    });
    
    const elapsed = Date.now() - startTime;
    if (elapsed > 1000) {
      console.warn(`[DEVICES COUNT] Took ${elapsed}ms for ${ids.length} boards`);
    }
    
    res.json({ counts });
  } catch (e) {
    const elapsed = Date.now() - startTime;
    console.error(`[DEVICES COUNT] Error after ${elapsed}ms:`, e.message);
    // Graceful fallback - return empty instead of error
    res.json({ counts: {}, error: e.message, partial: true });
  }
});

// ============================================================
// DEVICES CRUD
// ============================================================

// GET /boards/:boardId/devices
app.get('/api/switchboard/boards/:boardId/devices', async (req, res) => {
  try {
    const site = siteOf(req);
    if (!site) return res.status(400).json({ error: 'Missing site header' });
    
    const switchboard_id = Number(req.params.boardId);
    if (!switchboard_id || isNaN(switchboard_id)) {
      return res.status(400).json({ error: 'Invalid switchboard ID' });
    }

    // Verify board exists
    const sbCheck = await quickQuery('SELECT id FROM switchboards WHERE id=$1 AND site=$2', [switchboard_id, site]);
    if (!sbCheck.rows.length) return res.status(404).json({ error: 'Switchboard not found' });

    const { rows } = await query(
      `SELECT d.id, d.site, d.switchboard_id, d.parent_id, d.downstream_switchboard_id,
              d.name, d.device_type, d.manufacturer, d.reference,
              d.in_amps, d.icu_ka, d.ics_ka, d.poles, d.voltage_v, d.trip_unit,
              d.position_number, d.is_differential, d.is_complete, d.settings,
              d.is_main_incoming, d.diagram_data, d.created_at, d.updated_at,
              sb_down.name as downstream_switchboard_name,
              sb_down.code as downstream_switchboard_code
       FROM devices d
       LEFT JOIN switchboards sb_down ON d.downstream_switchboard_id = sb_down.id
       WHERE d.switchboard_id = $1 
       ORDER BY d.position_number ASC NULLS LAST, d.created_at ASC`,
      [switchboard_id], { label: 'LIST_DEVICES', timeout: 8000 }
    );
    
    res.json({ data: rows });
  } catch (e) {
    console.error('[LIST DEVICES]', e.message);
    res.status(500).json({ error: 'List failed' });
  }
});

// GET /devices/:id
app.get('/api/switchboard/devices/:id', async (req, res) => {
  try {
    const site = siteOf(req);
    if (!site) return res.status(400).json({ error: 'Missing site header' });
    
    const id = Number(req.params.id);
    if (!id || isNaN(id)) return res.status(400).json({ error: 'Invalid device ID' });

    const r = await quickQuery(
      `SELECT d.*, s.name as switchboard_name, s.code as switchboard_code,
              sb_down.name as downstream_switchboard_name, sb_down.code as downstream_switchboard_code
       FROM devices d
       JOIN switchboards s ON d.switchboard_id = s.id
       LEFT JOIN switchboards sb_down ON d.downstream_switchboard_id = sb_down.id
       WHERE d.id = $1 AND s.site = $2`,
      [id, site]
    );
    if (!r.rows.length) return res.status(404).json({ error: 'Device not found' });
    
    res.json(r.rows[0]);
  } catch (e) {
    console.error('[GET DEVICE]', e.message);
    res.status(500).json({ error: 'Get failed' });
  }
});

// POST /devices - Create
app.post('/api/switchboard/devices', async (req, res) => {
  try {
    const site = siteOf(req);
    if (!site) return res.status(400).json({ error: 'Missing site header' });
    
    const b = req.body || {};
    const switchboard_id = Number(b.switchboard_id);
    
    if (!switchboard_id || isNaN(switchboard_id)) {
      return res.status(400).json({ error: 'Missing or invalid switchboard_id' });
    }

    // Verify board exists
    const sbCheck = await quickQuery('SELECT site FROM switchboards WHERE id=$1 AND site=$2', [switchboard_id, site]);
    if (!sbCheck.rows.length) return res.status(404).json({ error: 'Switchboard not found' });

    const is_complete = checkDeviceComplete(b);

    const { rows } = await quickQuery(
      `INSERT INTO devices (
        site, switchboard_id, parent_id, downstream_switchboard_id,
        name, device_type, manufacturer, reference,
        in_amps, icu_ka, ics_ka, poles, voltage_v, trip_unit,
        position_number, is_differential, is_complete, settings, is_main_incoming, diagram_data
      )
       VALUES ($1, $2, $3, $4, $5, $6, $7, $8, $9, $10, $11, $12, $13, $14, $15, $16, $17, $18, $19, $20)
       RETURNING *`,
      [
        site, switchboard_id,
        b.parent_id || null,
        b.downstream_switchboard_id || null,
        b.name || null,
        b.device_type || 'Low Voltage Circuit Breaker',
        b.manufacturer || null,
        b.reference || null,
        b.in_amps ? Number(b.in_amps) : null,
        b.icu_ka ? Number(b.icu_ka) : null,
        b.ics_ka ? Number(b.ics_ka) : null,
        b.poles ? Number(b.poles) : null,
        b.voltage_v ? Number(b.voltage_v) : null,
        b.trip_unit || null,
        b.position_number || null,
        !!b.is_differential,
        is_complete,
        b.settings || {},
        !!b.is_main_incoming,
        b.diagram_data || {}
      ]
    );

    const device = rows[0];

    // 📝 AUDIT: Log création appareil
    await audit.log(req, AUDIT_ACTIONS.CREATED, {
      entityType: 'device',
      entityId: device.id,
      details: {
        name: device.name,
        deviceType: device.device_type,
        switchboardId: switchboard_id,
        manufacturer: device.manufacturer,
        reference: device.reference,
        inAmps: device.in_amps
      }
    });

    // Le trigger met à jour automatiquement device_count et complete_count

    res.status(201).json(device);
  } catch (e) {
    console.error('[CREATE DEVICE]', e.message);
    res.status(500).json({ error: 'Create failed' });
  }
});

// PUT /devices/:id - Update - VERSION 3.0 ROBUSTE
app.put('/api/switchboard/devices/:id', async (req, res) => {
  const startTime = Date.now();

  // Protection: si la requête est déjà fermée, ne rien faire
  if (res.headersSent || req.socket?.destroyed) {
    console.warn('[UPDATE DEVICE] Request already closed, aborting');
    return;
  }

  try {
    const site = siteOf(req);
    if (!site) return res.status(400).json({ error: 'Missing site header' });

    const id = Number(req.params.id);
    if (!id || isNaN(id)) return res.status(400).json({ error: 'Invalid device ID' });

    const b = req.body;
    if (!b || typeof b !== 'object') {
      console.warn('[UPDATE DEVICE] Invalid body type for id:', id);
      return res.status(400).json({ error: 'Request body must be an object' });
    }
    if (Object.keys(b).length === 0) {
      console.warn('[UPDATE DEVICE] Empty body for id:', id);
      return res.status(400).json({ error: 'Request body is empty' });
    }

    const is_complete = checkDeviceComplete(b);

    console.log(`[UPDATE DEVICE] Starting update for id=${id}, site=${site}`);

    // ✅ quickQuery avec retry intégré (timeout 10s, 1 retry)
    const result = await quickQuery(
      `UPDATE devices SET
         parent_id = $1, downstream_switchboard_id = $2, name = $3, device_type = $4,
         manufacturer = $5, reference = $6, in_amps = $7, icu_ka = $8, ics_ka = $9,
         poles = $10, voltage_v = $11, trip_unit = $12, position_number = $13,
         is_differential = $14, is_complete = $15, settings = $16, is_main_incoming = $17,
         diagram_data = $18, updated_at = NOW()
       FROM switchboards sb
       WHERE devices.id = $19 AND devices.switchboard_id = sb.id AND sb.site = $20
       RETURNING devices.*`,
      [
        b.parent_id || null,
        b.downstream_switchboard_id || null,
        b.name || null,
        b.device_type || 'Low Voltage Circuit Breaker',
        b.manufacturer || null,
        b.reference || null,
        b.in_amps ? Number(b.in_amps) : null,
        b.icu_ka ? Number(b.icu_ka) : null,
        b.ics_ka ? Number(b.ics_ka) : null,
        b.poles ? Number(b.poles) : null,
        b.voltage_v ? Number(b.voltage_v) : null,
        b.trip_unit || null,
        b.position_number || null,
        !!b.is_differential,
        is_complete,
        b.settings || {},
        !!b.is_main_incoming,
        b.diagram_data || {},
        id,
        site
      ],
      10000, // 10s timeout SQL
      1      // 1 retry si erreur transitoire
    );

    const rows = result.rows || [];
    if (!rows.length) {
      return res.status(404).json({ error: 'Device not found' });
    }

    const elapsed = Date.now() - startTime;
    console.log(`[UPDATE DEVICE] Completed in ${elapsed}ms for id=${id}`);

    res.json(rows[0]);
  } catch (e) {
    const elapsed = Date.now() - startTime;
    console.error(`[UPDATE DEVICE] Error after ${elapsed}ms:`, e.message);

    // Ne pas répondre si la connexion est déjà fermée
    if (res.headersSent || req.socket?.destroyed) {
      console.warn('[UPDATE DEVICE] Cannot send error response - connection closed');
      return;
    }

    if (e.message?.includes('timeout') || e.message?.includes('canceling') || e.message?.includes('acquire')) {
      res.status(504).json({
        error: 'Timeout - réessayez dans quelques secondes',
        details: e.message,
        elapsed_ms: elapsed
      });
    } else {
      res.status(500).json({
        error: 'Update failed',
        details: e.message,
        elapsed_ms: elapsed
      });
    }
  }
});

// DELETE /devices/:id
app.delete('/api/switchboard/devices/:id', async (req, res) => {
  try {
    const site = siteOf(req);
    if (!site) return res.status(400).json({ error: 'Missing site header' });

    const id = Number(req.params.id);
    if (!id || isNaN(id)) return res.status(400).json({ error: 'Invalid device ID' });

    // Get device info before delete (for audit)
    const deviceInfo = await quickQuery(
      `SELECT d.name, d.device_type, d.manufacturer, d.reference, d.switchboard_id, sb.name as board_name
       FROM devices d
       JOIN switchboards sb ON d.switchboard_id = sb.id
       WHERE d.id = $1 AND sb.site = $2`,
      [id, site]
    );

    const r = await quickQuery(
      `DELETE FROM devices d
       USING switchboards sb
       WHERE d.id = $1 AND d.switchboard_id = sb.id AND sb.site = $2
       RETURNING d.id, d.switchboard_id`,
      [id, site]
    );

    if (r.rowCount === 0) return res.status(404).json({ error: 'Device not found' });

    // 📝 AUDIT: Log suppression appareil
    const dev = deviceInfo.rows[0];
    await audit.log(req, AUDIT_ACTIONS.DELETED, {
      entityType: 'device',
      entityId: id,
      details: {
        name: dev?.name,
        deviceType: dev?.device_type,
        switchboardId: dev?.switchboard_id,
        boardName: dev?.board_name,
        manufacturer: dev?.manufacturer,
        reference: dev?.reference
      }
    });

    // Le trigger met à jour automatiquement device_count et complete_count

    res.json({ success: true, deleted: id });
  } catch (e) {
    console.error('[DELETE DEVICE]', e.message);
    res.status(500).json({ error: 'Delete failed' });
  }
});

// PUT /boards/:boardId/devices/bulk-positions - Mise à jour en bulk des positions
app.put('/api/switchboard/boards/:boardId/devices/bulk-positions', async (req, res) => {
  const startTime = Date.now();
  try {
    const site = siteOf(req);
    if (!site) return res.status(400).json({ error: 'Missing site header' });

    const boardId = Number(req.params.boardId);
    if (!boardId || isNaN(boardId)) return res.status(400).json({ error: 'Invalid board ID' });

    const { devices } = req.body || {};
    if (!Array.isArray(devices) || devices.length === 0) {
      return res.status(400).json({ error: 'devices array required' });
    }

    // Vérifier que le board existe
    const boardCheck = await quickQuery('SELECT id FROM switchboards WHERE id = $1 AND site = $2', [boardId, site]);
    if (!boardCheck.rows.length) return res.status(404).json({ error: 'Board not found' });

    // Construire la requête bulk avec CASE WHEN
    const ids = [];
    const positionCases = [];
    
    devices.forEach((d, idx) => {
      const deviceId = Number(d.id);
      if (!deviceId || isNaN(deviceId)) return;
      
      ids.push(deviceId);
      // Stocker la position dans diagram_data (JSON)
      const posJson = JSON.stringify(d.position || { x: 0, y: 0 });
      positionCases.push(`WHEN id = ${deviceId} THEN '${posJson.replace(/'/g, "''")}'::jsonb`);
    });

    if (ids.length === 0) {
      return res.status(400).json({ error: 'No valid device IDs' });
    }

    // Update en une seule requête
    const sql = `
      UPDATE devices 
      SET diagram_data = CASE ${positionCases.join(' ')} ELSE diagram_data END,
          updated_at = NOW()
      WHERE id = ANY($1::int[]) 
        AND switchboard_id = $2
      RETURNING id
    `;

    const result = await quickQuery(sql, [ids, boardId], 45000);
    
    const elapsed = Date.now() - startTime;
    console.log(`[BULK POSITIONS] Updated ${result.rowCount} devices in ${elapsed}ms`);

    res.json({ 
      success: true, 
      updated: result.rowCount,
      elapsed_ms: elapsed
    });
  } catch (e) {
    const elapsed = Date.now() - startTime;
    console.error(`[BULK POSITIONS] Error after ${elapsed}ms:`, e.message);
    
    if (e.message?.includes('timeout') || e.message?.includes('canceling')) {
      res.status(504).json({ error: 'Database timeout', details: e.message });
    } else {
      res.status(500).json({ error: 'Bulk update failed', details: e.message });
    }
  }
});

// ============================================================
// EXCEL IMPORT
// ============================================================

app.post('/api/switchboard/import-excel', upload.single('file'), async (req, res) => {
  try {
    const site = siteOf(req);
    if (!site) return res.status(400).json({ error: 'Missing site header' });
    if (!req.file) return res.status(400).json({ error: 'No file provided' });

    console.log(`[EXCEL IMPORT] File: ${req.file.originalname}, size: ${req.file.buffer.length}`);

    let workbook;
    try {
      workbook = XLSX.read(req.file.buffer, { type: 'buffer', cellDates: true, cellNF: false, cellText: false });
    } catch (parseErr) {
      return res.status(400).json({ error: `Invalid file format: ${parseErr.message}` });
    }

    const sheetName = workbook.SheetNames[0];
    if (!sheetName) return res.status(400).json({ error: 'No worksheet found' });
    
    const sheet = workbook.Sheets[sheetName];
    const data = XLSX.utils.sheet_to_json(sheet, { header: 1, defval: '' });
    
    if (!data || data.length < 12) {
      return res.status(400).json({ error: 'Excel file too short (less than 12 rows)' });
    }

    const getCellValue = (rowIndex, colIndex) => {
      if (!data[rowIndex]) return '';
      const val = data[rowIndex][colIndex];
      if (val === null || val === undefined) return '';
      if (val instanceof Date) return val.toISOString();
      return String(val).trim();
    };

    // Extract board name and code
    let tableauName = 'Tableau importé';
    for (let col = 3; col <= 6; col++) {
      const val = getCellValue(1, col);
      if (val && val.length > 2) { tableauName = val; break; }
    }

    let code = `IMP-${Date.now()}`;
    for (let col = 3; col <= 6; col++) {
      const val = getCellValue(3, col);
      if (val && val.length > 2) { code = val; break; }
    }

    const codeParts = code.split('-');
    const building = codeParts[0] || null;
    const floor = codeParts[1] || null;

    // Check if board already exists
    const existingBoard = await quickQuery(
      `SELECT id, name, code, device_count FROM switchboards WHERE site = $1 AND LOWER(code) = LOWER($2)`,
      [site, code]
    );

    let switchboardId;
    let boardAlreadyExists = false;
    let existingDeviceCount = 0;

    if (existingBoard.rows.length > 0) {
      boardAlreadyExists = true;
      switchboardId = existingBoard.rows[0].id;
      existingDeviceCount = existingBoard.rows[0].device_count || 0;
      
      // Update name if different
      if (existingBoard.rows[0].name !== tableauName) {
        await quickQuery(
          `UPDATE switchboards SET name = $1, building_code = $2, floor = $3 WHERE id = $4`,
          [tableauName, building, floor, switchboardId]
        );
      }
    } else {
      const newBoard = await quickQuery(
        `INSERT INTO switchboards (site, name, code, building_code, floor, regime_neutral, device_count, complete_count)
         VALUES ($1, $2, $3, $4, $5, 'TN-S', 0, 0) RETURNING id`,
        [site, tableauName, code, building, floor]
      );
      switchboardId = newBoard.rows[0].id;
    }

    // Validation helpers
    const EXCLUDED_KEYWORDS = [
      'modifié', 'modified', 'date', 'nom', 'name', 'société', 'company', 
      'visa', 'maintenance', 'signature', 'revision', 'révision', 'version'
    ];

    const isValidPosition = (pos) => {
      if (!pos) return false;
      const str = String(pos).trim();
      if (!str) return false;
      if (/^\d+(\.\d+)?$/.test(str)) return true;
      if (/^[A-Za-z]?\d+[A-Za-z]?$/.test(str)) return true;
      if (/^[A-Za-z0-9]+$/.test(str) && /\d/.test(str) && str.length <= 15) return true;
      if (/^[A-Za-z0-9][-.\dA-Za-z]*\d[-.\dA-Za-z]*$/.test(str) && str.length <= 15) return true;
      return false;
    };

    const isMetadataRow = (rowData) => {
      const cellValues = (rowData || []).map(v => String(v || '').toLowerCase().trim()).filter(Boolean);
      for (const cellVal of cellValues) {
        for (const keyword of EXCLUDED_KEYWORDS) {
          if (cellVal.includes(keyword)) return true;
        }
      }
      return false;
    };

    // Get existing positions to avoid duplicates
    const existingPositions = new Set();
    if (boardAlreadyExists) {
      const posRes = await quickQuery(
        `SELECT position_number FROM devices WHERE switchboard_id = $1 AND position_number IS NOT NULL`,
        [switchboardId]
      );
      posRes.rows.forEach(r => existingPositions.add(String(r.position_number).toLowerCase()));
    }

    // Parse and insert devices
    let devicesCreated = 0;
    let devicesSkipped = 0;
    let consecutiveEmptyRows = 0;
    const MAX_EMPTY_ROWS = 3;

    for (let rowIndex = 11; rowIndex < data.length; rowIndex++) {
      const row = data[rowIndex];
      if (!row) continue;

      const position = getCellValue(rowIndex, 0);
      
      let designation = '';
      for (let col = 1; col <= 4; col++) {
        const val = getCellValue(rowIndex, col);
        if (val && val.length > 1) { designation = val; break; }
      }

      // Skip header rows
      if (position.toLowerCase().includes('repère') || position.toLowerCase().includes('départ')) continue;

      // Check for empty rows
      if (!position && !designation) {
        consecutiveEmptyRows++;
        if (consecutiveEmptyRows >= MAX_EMPTY_ROWS) break;
        continue;
      }
      consecutiveEmptyRows = 0;

      // Skip invalid rows
      if (isMetadataRow(row) || !isValidPosition(position) || !designation) {
        devicesSkipped++;
        continue;
      }

      // Skip duplicates
      if (existingPositions.has(String(position).toLowerCase())) {
        devicesSkipped++;
        continue;
      }

      // Insert device (trigger will update counts)
      await quickQuery(
        `INSERT INTO devices (site, switchboard_id, name, device_type, position_number, is_differential, is_complete)
         VALUES ($1, $2, $3, $4, $5, false, false)`,
        [site, switchboardId, designation, 'Low Voltage Circuit Breaker', position]
      );
      
      existingPositions.add(String(position).toLowerCase());
      devicesCreated++;
    }

    console.log(`[EXCEL IMPORT] Complete: created=${devicesCreated}, skipped=${devicesSkipped}`);

    res.json({
      success: true,
      already_exists: boardAlreadyExists,
      switchboard: { id: switchboardId, name: tableauName, code, building, floor },
      devices_created: devicesCreated,
      devices_skipped: devicesSkipped,
      existing_devices: existingDeviceCount,
      message: boardAlreadyExists 
        ? `⚠️ Board "${code}" already exists. ${devicesCreated} new devices added.`
        : `✅ Board "${code}" created with ${devicesCreated} devices.`
    });
  } catch (e) {
    console.error('[EXCEL IMPORT]', e);
    res.status(500).json({ error: 'Import failed: ' + e.message });
  }
});

// ============================================================
// AI PHOTO ANALYSIS - Version 2.0 (Analyse approfondie)
// ============================================================

app.post('/api/switchboard/analyze-photo', upload.single('photo'), async (req, res) => {
  try {
    const site = siteOf(req);
    if (!site) return res.status(400).json({ error: 'Missing site header' });
    if (!req.file) return res.status(400).json({ error: 'No photo provided' });
    if (!openai) return res.status(503).json({ error: 'OpenAI not available' });

    const base64Image = req.file.buffer.toString('base64');
    const mimeType = req.file.mimetype || 'image/jpeg';

    console.log('[PHOTO ANALYSIS v2.0] Starting comprehensive analysis...');

    // ========================================
    // ÉTAPE 1: Analyse visuelle détaillée
    // ========================================
    const visionResponse = await openai.chat.completions.create({
      model: 'gpt-4o',
      messages: [
        {
          role: 'system',
          content: `Tu es un expert électricien spécialisé en identification de disjoncteurs et appareillage électrique.

FABRICANTS ET LEURS CARACTÉRISTIQUES VISUELLES:
- Hager: Bleu clair, logo "h" stylisé, références commençant par MCA, MCN, MCS, MJN
- Schneider Electric: Vert, logo SE carré, références iC60, iC40, Acti9, Compact NS
- ABB: Orange/rouge, logo ABB, références S200, S800, SACE Tmax
- Legrand: Vert foncé ou gris, logo Legrand, références DX³, DNX³, DPX³
- Siemens: Turquoise/cyan, logo Siemens, références 5SL, 5SY, 3VA
- Eaton: Rouge/noir, logo Eaton, références FAZ, PLSM, NZM
- General Electric: Noir, logo GE, références EP, EP100
- Gewiss: Bleu, logo G90, références GW92

INFORMATIONS À EXTRAIRE (lis toutes les inscriptions visibles):
1. Fabricant (couleur, logo, style)
2. Référence complète (ex: MCA320, iC60N C16, S201 B10)
3. Intensité nominale In (A) - souvent le plus gros chiffre
4. Courbe de déclenchement (B, C, D, K, Z) - lettre avant l'intensité
5. Pouvoir de coupure Icu/Icn (kA) - souvent en bas
6. Tension d'emploi (V) - 230V, 400V, etc.
7. Nombre de pôles (1P, 2P, 3P, 4P ou 1P+N)
8. Différentiel (symbole Δ ou "RCCB", "RCD", sensibilité en mA)
9. Type d'unité de déclenchement (thermique-magnétique TM, électronique)

IMPORTANT: Analyse TOUT le texte visible, même les petits caractères.

Réponds en JSON avec TOUS ces champs (null si non visible):
{
  "manufacturer": "...",
  "manufacturer_confidence": "high/medium/low",
  "manufacturer_clues": "couleur, logo, style observés",
  "reference": "référence complète",
  "in_amps": number ou null,
  "curve_type": "B/C/D/K/Z ou null",
  "icu_ka": number ou null,
  "ics_ka": number ou null,
  "voltage_v": number ou null,
  "poles": number (1-4),
  "is_differential": boolean,
  "differential_sensitivity_ma": number ou null si différentiel,
  "trip_unit": "thermique-magnétique/électronique/null",
  "device_type": "Disjoncteur modulaire/Disjoncteur différentiel/Interrupteur différentiel/Contacteur/autre",
  "all_visible_text": ["liste de tout le texte visible sur l'appareil"],
  "analysis_notes": "observations complémentaires"
}`
        },
        {
          role: 'user',
          content: [
            { type: 'text', text: 'Analyse ce disjoncteur en détail. Lis toutes les inscriptions visibles et identifie toutes les caractéristiques techniques.' },
            { type: 'image_url', image_url: { url: `data:${mimeType};base64,${base64Image}`, detail: 'high' } }
          ]
        }
      ],
      response_format: { type: 'json_object' },
      max_tokens: 1500,
      temperature: 0.1
    });

    let result = JSON.parse(visionResponse.choices[0].message.content);
    console.log('[PHOTO ANALYSIS v2.0] Vision result:', JSON.stringify(result, null, 2));

    // ========================================
    // ÉTAPE 2: Enrichissement par recherche de spécifications
    // ========================================
    if (result.reference && result.manufacturer) {
      try {
        console.log(`[PHOTO ANALYSIS v2.0] Enriching specs for ${result.manufacturer} ${result.reference}...`);

        const specsResponse = await openai.chat.completions.create({
          model: 'gpt-4o',
          messages: [
            {
              role: 'system',
              content: `Tu es un expert en documentation technique de disjoncteurs électriques.

Pour le disjoncteur ${result.manufacturer} ${result.reference}, fournis les spécifications techniques complètes basées sur tes connaissances des catalogues fabricants.

Si certaines valeurs ont déjà été identifiées visuellement, confirme-les ou corrige-les.
Ajoute les valeurs manquantes en te basant sur les caractéristiques standards de cette référence.

Réponds en JSON avec les spécifications enrichies:
{
  "confirmed_reference": "référence vérifiée/corrigée",
  "in_amps": number,
  "curve_type": "B/C/D",
  "icu_ka": number,
  "ics_ka": number,
  "voltage_v": number,
  "poles": number,
  "is_differential": boolean,
  "differential_sensitivity_ma": number ou null,
  "differential_type": "AC/A/B/F ou null",
  "trip_unit": "description",
  "product_range": "gamme produit (ex: Acti9, DX³)",
  "mounting_type": "rail DIN/fixe",
  "width_modules": number,
  "specifications_source": "catalogue/documentation/estimation",
  "data_confidence": "high/medium/low"
}`
            },
            {
              role: 'user',
              content: `Disjoncteur: ${result.manufacturer} ${result.reference}
Valeurs déjà identifiées:
- Intensité: ${result.in_amps || 'non visible'}A
- Courbe: ${result.curve_type || 'non visible'}
- Icu: ${result.icu_ka || 'non visible'}kA
- Pôles: ${result.poles || 'non visible'}
- Différentiel: ${result.is_differential ? 'oui' : 'non'}

Complète les spécifications manquantes.`
            }
          ],
          response_format: { type: 'json_object' },
          max_tokens: 800,
          temperature: 0.1
        });

        const enrichedSpecs = JSON.parse(specsResponse.choices[0].message.content);
        console.log('[PHOTO ANALYSIS v2.0] Enriched specs:', JSON.stringify(enrichedSpecs, null, 2));

        // Fusionner les résultats (priorité aux valeurs visuelles si non-null)
        result = {
          ...result,
          reference: enrichedSpecs.confirmed_reference || result.reference,
          in_amps: result.in_amps || enrichedSpecs.in_amps,
          curve_type: result.curve_type || enrichedSpecs.curve_type,
          icu_ka: result.icu_ka || enrichedSpecs.icu_ka,
          ics_ka: result.ics_ka || enrichedSpecs.ics_ka,
          voltage_v: result.voltage_v || enrichedSpecs.voltage_v,
          poles: result.poles || enrichedSpecs.poles,
          differential_sensitivity_ma: result.differential_sensitivity_ma || enrichedSpecs.differential_sensitivity_ma,
          differential_type: enrichedSpecs.differential_type,
          trip_unit: result.trip_unit || enrichedSpecs.trip_unit,
          product_range: enrichedSpecs.product_range,
          mounting_type: enrichedSpecs.mounting_type,
          width_modules: enrichedSpecs.width_modules,
          enriched: true,
          enrichment_confidence: enrichedSpecs.data_confidence
        };
      } catch (enrichError) {
        console.warn('[PHOTO ANALYSIS v2.0] Enrichment failed:', enrichError.message);
        result.enriched = false;
      }
    }

    // ========================================
    // ÉTAPE 3: Vérification cache produits scannés
    // ========================================
    let cacheResults = [];
    if (result.reference || result.manufacturer) {
      try {
        const cacheQuery = await quickQuery(`
          SELECT id, reference, manufacturer, in_amps, icu_ka, ics_ka, poles, voltage_v,
                 trip_unit, is_differential, scan_count, validated
          FROM scanned_products
          WHERE site = $1 AND (reference ILIKE $2 OR manufacturer ILIKE $3)
          ORDER BY validated DESC, scan_count DESC LIMIT 5
        `, [site, `%${result.reference || ''}%`, `%${result.manufacturer || ''}%`]);
        cacheResults = cacheQuery.rows;

        // Si un produit validé existe dans le cache, l'utiliser pour compléter
        const validatedMatch = cacheResults.find(c => c.validated &&
          c.reference?.toLowerCase() === result.reference?.toLowerCase());
        if (validatedMatch) {
          console.log('[PHOTO ANALYSIS v2.0] Found validated cache match, using cached values');
          result = {
            ...result,
            in_amps: result.in_amps || validatedMatch.in_amps,
            icu_ka: result.icu_ka || validatedMatch.icu_ka,
            ics_ka: result.ics_ka || validatedMatch.ics_ka,
            poles: result.poles || validatedMatch.poles,
            voltage_v: result.voltage_v || validatedMatch.voltage_v,
            trip_unit: result.trip_unit || validatedMatch.trip_unit,
            from_validated_cache: true
          };
        }
      } catch (e) { /* ignore cache errors */ }
    }

    console.log('[PHOTO ANALYSIS v2.0] Final result:', JSON.stringify(result, null, 2));

    res.json({
      ...result,
      cache_suggestions: cacheResults,
      from_cache: false,
      analysis_version: '2.0'
    });
  } catch (e) {
    console.error('[PHOTO ANALYSIS v2.0]', e.message);
    res.status(500).json({ error: 'Photo analysis failed: ' + e.message });
  }
});

// ============================================================
// AI DEVICE SEARCH
// ============================================================

app.post('/api/switchboard/search-device', async (req, res) => {
  try {
    const { query: searchQuery } = req.body;
    if (!searchQuery) return res.status(400).json({ error: 'Missing query' });
    if (!openai) return res.status(503).json({ error: 'OpenAI not available' });

    const completion = await openai.chat.completions.create({
      model: 'gpt-4o-mini',
      messages: [
        { 
          role: 'system', 
          content: `Extrait les spécifications d'un disjoncteur. Retourne uniquement du JSON: {"manufacturer":"...", "reference":"...", "in_amps":number, "icu_ka":number, "poles":number, "voltage_v":number, "is_differential":bool}` 
        },
        { role: 'user', content: `Spécifications: ${searchQuery}` }
      ],
      response_format: { type: 'json_object' },
      temperature: 0.1,
      max_tokens: 500
    });

    res.json(JSON.parse(completion.choices[0].message.content));
  } catch (e) {
    console.error('[SEARCH DEVICE]', e.message);
    res.status(500).json({ error: 'Search failed' });
  }
});

// ============================================================
// SEARCH HELPERS
// ============================================================

app.get('/api/switchboard/search-downstreams', async (req, res) => {
  try {
    const site = siteOf(req);
    if (!site) return res.status(400).json({ error: 'Missing site header' });
    
    const searchQuery = (req.query.query || '').trim().toLowerCase();

    const where = ['site = $1'];
    const vals = [site];
    if (searchQuery) {
      where.push(`(LOWER(name) ILIKE $2 OR LOWER(code) ILIKE $2)`);
      vals.push(`%${searchQuery}%`);
    }

    const { rows } = await quickQuery(
      `SELECT id, name, code, building_code, floor, room
       FROM switchboards WHERE ${where.join(' AND ')}
       ORDER BY code, name LIMIT 20`, vals
    );
    
    res.json({ suggestions: rows });
  } catch (e) {
    console.error('[SEARCH DOWNSTREAMS]', e.message);
    res.status(500).json({ error: 'Search failed' });
  }
});

// ============================================================
// STATS
// ============================================================

app.get('/api/switchboard/stats', async (req, res) => {
  try {
    const site = siteOf(req);
    if (!site) return res.status(400).json({ error: 'Missing site header' });

    // Optimized: use cached counts from switchboards table
    const stats = await quickQuery(`
      SELECT 
        COUNT(*)::int as total_boards,
        COALESCE(SUM(device_count), 0)::int as total_devices,
        COALESCE(SUM(complete_count), 0)::int as complete_devices,
        (SELECT COUNT(*)::int FROM devices d 
         JOIN switchboards sb ON d.switchboard_id = sb.id 
         WHERE sb.site = $1 AND d.is_differential = true) as differential_devices
      FROM switchboards WHERE site = $1
    `, [site]);

    res.json(stats.rows[0]);
  } catch (e) {
    console.error('[STATS]', e.message);
    res.status(500).json({ error: 'Stats failed' });
  }
});

// ============================================================
// CALENDAR
// ============================================================

app.get('/api/switchboard/calendar', async (req, res) => {
  try {
    const site = siteOf(req);
    if (!site) return res.status(400).json({ error: 'Missing site header' });
    
    const { rows } = await quickQuery(`
      SELECT id, name, code, building_code, floor, 
             COALESCE(device_count, 0) as device_count,
             COALESCE(complete_count, 0) as complete_count
      FROM switchboards
      WHERE site = $1 
      ORDER BY building_code, floor, code
    `, [site]);
    
    res.json({ data: rows });
  } catch (e) {
    console.error('[CALENDAR]', e.message);
    res.status(500).json({ error: 'Calendar failed' });
  }
});

// ============================================================
// GRAPH (Arborescence)
// ============================================================

app.get('/api/switchboard/boards/:id/graph', async (req, res) => {
  try {
    const site = siteOf(req);
    if (!site) return res.status(400).json({ error: 'Missing site header' });
    
    const rootId = Number(req.params.id);
    if (!rootId || isNaN(rootId)) return res.status(400).json({ error: 'Invalid board ID' });

    // Limit recursion depth to prevent infinite loops
    const MAX_DEPTH = 5;
    
    const buildTree = async (switchboardId, depth = 0) => {
      if (depth > MAX_DEPTH) return { switchboard_id: switchboardId, devices: [], truncated: true };
      
      const { rows: devs } = await quickQuery(
        'SELECT * FROM devices WHERE switchboard_id=$1 ORDER BY position_number ASC NULLS LAST', 
        [switchboardId]
      );
      
      const byId = new Map(devs.map(d => [d.id, { ...d, children: [], downstream: null }]));
      const roots = [];
      
      for (const d of devs) {
        const node = byId.get(d.id);
        if (d.parent_id && byId.has(d.parent_id)) {
          byId.get(d.parent_id).children.push(node);
        } else {
          roots.push(node);
        }
      }
      
      // Build downstream trees
      for (const node of byId.values()) {
        if (node.downstream_switchboard_id) {
          node.downstream = await buildTree(node.downstream_switchboard_id, depth + 1);
        }
      }
      
      return { switchboard_id: switchboardId, devices: roots };
    };

    const graph = await buildTree(rootId);
    res.json(graph);
  } catch (e) {
    console.error('[GRAPH]', e.message);
    res.status(500).json({ error: 'Graph failed' });
  }
});

// ============================================================
// SCANNED PRODUCTS CACHE
// ============================================================

app.post('/api/switchboard/scanned-products', async (req, res) => {
  try {
    const site = siteOf(req);
    if (!site) return res.status(400).json({ error: 'Missing site header' });
    
    const { reference, manufacturer, device_type, in_amps, icu_ka, ics_ka, poles, voltage_v, trip_unit, is_differential, settings, photo_base64, source } = req.body;
    if (!reference) return res.status(400).json({ error: 'Reference required' });
    
    // Check if exists
    const existing = await quickQuery(`
      SELECT id, scan_count FROM scanned_products 
      WHERE site = $1 AND LOWER(reference) = LOWER($2) AND LOWER(COALESCE(manufacturer, '')) = LOWER(COALESCE($3, ''))
    `, [site, reference, manufacturer || '']);
    
    let result;
    if (existing.rows.length > 0) {
      result = await quickQuery(`
        UPDATE scanned_products SET 
          device_type = COALESCE($1, device_type), in_amps = COALESCE($2, in_amps), icu_ka = COALESCE($3, icu_ka),
          ics_ka = COALESCE($4, ics_ka), poles = COALESCE($5, poles), voltage_v = COALESCE($6, voltage_v), 
          trip_unit = COALESCE($7, trip_unit), is_differential = COALESCE($8, is_differential), 
          settings = COALESCE($9, settings), photo_thumbnail = COALESCE($10, photo_thumbnail),
          scan_count = scan_count + 1, validated = true, last_scanned_at = NOW() 
        WHERE id = $11 RETURNING *
      `, [device_type, in_amps, icu_ka, ics_ka, poles, voltage_v, trip_unit, is_differential, 
          settings ? JSON.stringify(settings) : null, photo_base64 ? Buffer.from(photo_base64, 'base64') : null, 
          existing.rows[0].id]);
    } else {
      result = await quickQuery(`
        INSERT INTO scanned_products (site, reference, manufacturer, device_type, in_amps, icu_ka, ics_ka, poles, voltage_v, trip_unit, is_differential, settings, photo_thumbnail, validated, source, last_scanned_at)
        VALUES ($1, $2, $3, $4, $5, $6, $7, $8, $9, $10, $11, $12, $13, true, $14, NOW()) RETURNING *
      `, [site, reference, manufacturer, device_type || 'Low Voltage Circuit Breaker', in_amps, icu_ka, ics_ka, poles, voltage_v, trip_unit, 
          is_differential || false, settings ? JSON.stringify(settings) : '{}', 
          photo_base64 ? Buffer.from(photo_base64, 'base64') : null, source || 'manual_entry']);
    }
    
    res.json({ success: true, product: result.rows[0] });
  } catch (e) {
    console.error('[SCANNED PRODUCTS] save:', e.message);
    res.status(500).json({ error: 'Failed to save product' });
  }
});

app.get('/api/switchboard/scanned-products/search', async (req, res) => {
  try {
    const site = siteOf(req);
    if (!site) return res.status(400).json({ error: 'Missing site header' });
    
    const { q, manufacturer, reference } = req.query;
    let sql = `SELECT id, reference, manufacturer, device_type, in_amps, icu_ka, ics_ka, poles, voltage_v, trip_unit, is_differential, settings, scan_count, validated, last_scanned_at FROM scanned_products WHERE site = $1`;
    const params = [site];
    let idx = 2;
    
    if (q) { sql += ` AND (reference ILIKE $${idx} OR manufacturer ILIKE $${idx})`; params.push(`%${q}%`); idx++; }
    if (manufacturer) { sql += ` AND manufacturer ILIKE $${idx}`; params.push(`%${manufacturer}%`); idx++; }
    if (reference) { sql += ` AND reference ILIKE $${idx}`; params.push(`%${reference}%`); idx++; }
    
    sql += ` ORDER BY validated DESC, scan_count DESC, last_scanned_at DESC LIMIT 20`;
    
    const { rows } = await quickQuery(sql, params);
    res.json({ data: rows });
  } catch (e) {
    console.error('[SCANNED PRODUCTS] search:', e.message);
    res.status(500).json({ error: 'Search failed' });
  }
});

app.get('/api/switchboard/scanned-products', async (req, res) => {
  try {
    const site = siteOf(req);
    if (!site) return res.status(400).json({ error: 'Missing site header' });
    
    const { rows } = await quickQuery(`
      SELECT id, reference, manufacturer, device_type, in_amps, icu_ka, poles, voltage_v, is_differential, scan_count, validated
      FROM scanned_products WHERE site = $1 ORDER BY scan_count DESC, last_scanned_at DESC LIMIT 100
    `, [site]);
    
    res.json({ data: rows });
  } catch (e) {
    console.error('[SCANNED PRODUCTS] list:', e.message);
    res.status(500).json({ error: 'List failed' });
  }
});

app.delete('/api/switchboard/scanned-products/:id', async (req, res) => {
  try {
    const site = siteOf(req);
    if (!site) return res.status(400).json({ error: 'Missing site header' });
    
    const id = Number(req.params.id);
    if (!id || isNaN(id)) return res.status(400).json({ error: 'Invalid product ID' });
    
    await quickQuery('DELETE FROM scanned_products WHERE id = $1 AND site = $2', [id, site]);
    res.json({ success: true });
  } catch (e) {
    console.error('[SCANNED PRODUCTS] delete:', e.message);
    res.status(500).json({ error: 'Delete failed' });
  }
});

// ============================================================
// PDF EXPORT
// ============================================================

app.get('/api/switchboard/boards/:id/pdf', async (req, res) => {
  try {
    const site = siteOf(req);
    if (!site) return res.status(400).json({ error: 'Missing site header' });
    
    const id = Number(req.params.id);
    if (!id || isNaN(id)) return res.status(400).json({ error: 'Invalid board ID' });

    const boardRes = await quickQuery(`SELECT * FROM switchboards WHERE id = $1 AND site = $2`, [id, site]);
    if (!boardRes.rows.length) return res.status(404).json({ error: 'Board not found' });
    const board = boardRes.rows[0];

    const devicesRes = await quickQuery(
      `SELECT d.*, sb_down.name as downstream_name, sb_down.code as downstream_code
       FROM devices d
       LEFT JOIN switchboards sb_down ON d.downstream_switchboard_id = sb_down.id
       WHERE d.switchboard_id = $1 
       ORDER BY d.position_number ASC NULLS LAST, d.created_at ASC`, [id]
    );
    const devices = devicesRes.rows;

    const upstreamRes = await quickQuery(
      `SELECT d.*, sb.name as source_board_name, sb.code as source_board_code
       FROM devices d
       JOIN switchboards sb ON d.switchboard_id = sb.id
       WHERE d.downstream_switchboard_id = $1`, [id]
    );
    const upstreamDevices = upstreamRes.rows;

    const logoRes = await quickQuery(`SELECT logo, logo_mime, company_name FROM site_settings WHERE site = $1`, [site]);
    const settings = logoRes.rows[0] || {};

    const doc = new PDFDocument({ margin: 50, size: 'A4', bufferPages: true });
    res.setHeader('Content-Type', 'application/pdf');
    res.setHeader('Content-Disposition', `attachment; filename="${(board.code || board.name).replace(/[^a-zA-Z0-9-_]/g, '_')}_listing.pdf"`);
    doc.pipe(res);

    // Header
    let headerY = 40, textStartX = 50;
    if (settings.logo) {
      try { doc.image(settings.logo, 50, headerY, { width: 70, height: 50 }); textStartX = 130; } catch (e) {}
    }

    doc.fontSize(18).font('Helvetica-Bold').fillColor('#1e40af').text(board.name, textStartX, headerY);
    doc.fontSize(10).font('Helvetica').fillColor('#374151');
    doc.text(`Code: ${board.code || '-'}`, textStartX, headerY + 25);
    doc.text(`Bâtiment: ${board.building_code || '-'} | Étage: ${board.floor || '-'} | Local: ${board.room || '-'}`, textStartX, headerY + 40);
    
    let upstreamText = "Source: Inconnue / Principale";
    if (upstreamDevices.length > 0) {
      upstreamText = "Alimenté par: " + upstreamDevices.map(d => `${d.source_board_code} (${d.name})`).join(', ');
    } else if (board.is_principal) {
      upstreamText = "Type: Tableau Principal (TGBT)";
    }
    doc.text(upstreamText, textStartX, headerY + 55);
    doc.fontSize(9).text(`Généré le ${new Date().toLocaleDateString('fr-FR')}`, 400, headerY, { align: 'right' });
    if (settings.company_name) doc.fontSize(8).fillColor('#6b7280').text(settings.company_name, 400, headerY + 15, { align: 'right' });
    doc.moveTo(50, 110).lineTo(545, 110).strokeColor('#e5e7eb').stroke();

    // Summary
    const summaryY = 125;
    const totalDevices = devices.length;
    const completeDevices = devices.filter(d => d.is_complete).length;
    const differentialDevices = devices.filter(d => d.is_differential).length;
    const mainIncoming = devices.find(d => d.is_main_incoming);

    doc.fontSize(10).font('Helvetica-Bold').fillColor('#111827').text('Résumé', 50, summaryY);
    doc.fontSize(9).font('Helvetica').fillColor('#374151');
    doc.text(`Total: ${totalDevices}`, 50, summaryY + 15);
    doc.text(`Complètes: ${completeDevices}/${totalDevices}`, 150, summaryY + 15);
    doc.text(`DDR: ${differentialDevices}`, 300, summaryY + 15);
    if (mainIncoming) doc.text(`Arrivée: ${mainIncoming.manufacturer || ''} ${mainIncoming.in_amps || ''}A`, 50, summaryY + 30);

    // Table
    const tableStartY = summaryY + 55;
    const colWidths = [35, 140, 75, 65, 40, 40, 35, 65];
    const headers = ['N°', 'Désignation', 'Référence', 'Fabricant', 'In', 'Icu', 'P', 'Type'];
    const totalWidth = colWidths.reduce((a, b) => a + b, 0);

    const drawHeader = (y) => {
      doc.rect(50, y, totalWidth, 22).fillColor('#f3f4f6').fill();
      doc.fontSize(8).font('Helvetica-Bold').fillColor('#374151');
      let x = 50;
      headers.forEach((h, i) => { doc.text(h, x + 4, y + 6, { width: colWidths[i] - 8 }); x += colWidths[i]; });
      doc.rect(50, y, totalWidth, 22).strokeColor('#d1d5db').stroke();
    };

    drawHeader(tableStartY);
    doc.font('Helvetica').fontSize(8);
    let y = tableStartY + 22;
    const rowHeight = 20;
    
    devices.forEach((d, idx) => {
      if (y > 780) { doc.addPage(); y = 50; drawHeader(y); y += 22; doc.font('Helvetica').fontSize(8); }
      if (idx % 2 === 1) doc.rect(50, y, totalWidth, rowHeight).fillColor('#fafafa').fill();

      let typeText = '-', typeColor = '#6b7280';
      if (d.downstream_code) { typeText = `→ ${d.downstream_code}`; typeColor = '#059669'; }
      else if (d.is_main_incoming) { typeText = 'Arrivée'; typeColor = '#d97706'; }
      else if (d.is_differential) { typeText = 'DDR'; typeColor = '#7c3aed'; }
      else if (!d.is_complete) { typeText = 'Incomplet'; typeColor = '#ea580c'; }

      const row = [
        d.position_number || String(idx + 1), (d.name || '-').substring(0, 35),
        (d.reference || '-').substring(0, 18), (d.manufacturer || '-').substring(0, 15),
        d.in_amps ? `${d.in_amps}A` : '-', d.icu_ka ? `${d.icu_ka}kA` : '-',
        d.poles ? `${d.poles}P` : '-', typeText
      ];
      
      let x = 50;
      doc.fillColor('#111827');
      row.forEach((cell, i) => {
        if (i === row.length - 1) doc.fillColor(typeColor);
        doc.text(String(cell), x + 4, y + 5, { width: colWidths[i] - 8, lineBreak: false, ellipsis: true });
        if (i === row.length - 1) doc.fillColor('#111827');
        x += colWidths[i];
      });
      doc.rect(50, y, totalWidth, rowHeight).strokeColor('#e5e7eb').stroke();
      y += rowHeight;
    });

    // Page numbers
    const range = doc.bufferedPageRange();
    for (let i = range.start; i < range.start + range.count; i++) {
      doc.switchToPage(i);
      doc.fontSize(8).fillColor('#9ca3af').text(`${board.code || board.name} - Page ${i + 1}/${range.count}`, 50, 820, { align: 'center', width: 495 });
    }
    doc.end();
  } catch (e) {
    console.error('[PDF EXPORT]', e.message);
    if (!res.headersSent) res.status(500).json({ error: 'PDF generation failed' });
  }
});

// ============================================================
// SWITCHBOARD CONTROLS - API v1.0
// ============================================================

// --- TEMPLATES ---

// List templates
app.get('/api/switchboard/controls/templates', async (req, res) => {
  try {
    const site = siteOf(req);
    if (!site) return res.status(400).json({ error: 'Missing site header' });

    const { target_type } = req.query;
    let sql = `SELECT * FROM control_templates WHERE site = $1`;
    const params = [site];

    if (target_type) {
      sql += ` AND target_type = $2`;
      params.push(target_type);
    }
    sql += ` ORDER BY name`;

    const { rows } = await quickQuery(sql, params);
    res.json({ templates: rows });
  } catch (e) {
    console.error('[CONTROLS] List templates error:', e.message);
    res.status(500).json({ error: e.message });
  }
});

// Create template
app.post('/api/switchboard/controls/templates', async (req, res) => {
  try {
    const site = siteOf(req);
    if (!site) return res.status(400).json({ error: 'Missing site header' });

    const { name, description, target_type, frequency_months, checklist_items } = req.body;
    if (!name) return res.status(400).json({ error: 'Name required' });

    const createdBy = req.headers['x-user-email'] || req.headers['x-user-name'] || 'unknown';

    const { rows } = await quickQuery(`
      INSERT INTO control_templates (site, name, description, target_type, frequency_months, checklist_items, created_by)
      VALUES ($1, $2, $3, $4, $5, $6, $7)
      RETURNING *
    `, [site, name, description || null, target_type || 'switchboard', frequency_months || 12,
        JSON.stringify(checklist_items || []), createdBy]);

    res.json({ template: rows[0] });
  } catch (e) {
    console.error('[CONTROLS] Create template error:', e.message);
    res.status(500).json({ error: e.message });
  }
});

// Update template
app.put('/api/switchboard/controls/templates/:id', async (req, res) => {
  try {
    const site = siteOf(req);
    if (!site) return res.status(400).json({ error: 'Missing site header' });

    const { id } = req.params;
    const { name, description, target_type, frequency_months, checklist_items, is_active } = req.body;

    const { rows } = await quickQuery(`
      UPDATE control_templates
      SET name = COALESCE($1, name),
          description = COALESCE($2, description),
          target_type = COALESCE($3, target_type),
          frequency_months = COALESCE($4, frequency_months),
          checklist_items = COALESCE($5, checklist_items),
          is_active = COALESCE($6, is_active),
          updated_at = NOW()
      WHERE id = $7 AND site = $8
      RETURNING *
    `, [name, description, target_type, frequency_months,
        checklist_items ? JSON.stringify(checklist_items) : null, is_active, id, site]);

    if (!rows.length) return res.status(404).json({ error: 'Template not found' });
    res.json({ template: rows[0] });
  } catch (e) {
    console.error('[CONTROLS] Update template error:', e.message);
    res.status(500).json({ error: e.message });
  }
});

// Delete template
app.delete('/api/switchboard/controls/templates/:id', async (req, res) => {
  try {
    const site = siteOf(req);
    if (!site) return res.status(400).json({ error: 'Missing site header' });

    const { id } = req.params;
    await quickQuery(`DELETE FROM control_templates WHERE id = $1 AND site = $2`, [id, site]);
    res.json({ success: true });
  } catch (e) {
    console.error('[CONTROLS] Delete template error:', e.message);
    res.status(500).json({ error: e.message });
  }
});

// --- SCHEDULES ---

// List schedules (with filters) - EXTENDED for VSD, MECA, Mobile Equipment, HV
app.get('/api/switchboard/controls/schedules', async (req, res) => {
  try {
    const site = siteOf(req);
    if (!site) return res.status(400).json({ error: 'Missing site header' });

    const { switchboard_id, device_id, vsd_equipment_id, meca_equipment_id, mobile_equipment_id, hv_equipment_id, equipment_type, status, overdue } = req.query;

    let sql = `
      SELECT cs.*,
             ct.name as template_name, ct.target_type, ct.frequency_months,
             sb.name as switchboard_name, sb.code as switchboard_code,
             d.name as device_name, d.position_number as device_position,
             vsd.name as vsd_name, vsd.code as vsd_code, vsd.building as vsd_building,
             meca.name as meca_name, meca.code as meca_code, meca.building as meca_building,
             me.name as mobile_equipment_name, me.code as mobile_equipment_code, me.building as mobile_equipment_building,
             hv.name as hv_equipment_name, hv.code as hv_equipment_code, hv.building_code as hv_equipment_building
      FROM control_schedules cs
      LEFT JOIN control_templates ct ON cs.template_id = ct.id
      LEFT JOIN switchboards sb ON cs.switchboard_id = sb.id
      LEFT JOIN devices d ON cs.device_id = d.id
      LEFT JOIN vsd_equipments vsd ON cs.vsd_equipment_id = vsd.id
      LEFT JOIN meca_equipments meca ON cs.meca_equipment_id = meca.id
<<<<<<< HEAD
      LEFT JOIN me_equipments me ON cs.mobile_equipment_id = me.id
      LEFT JOIN hv_equipments hv ON cs.hv_equipment_id = hv.id
=======
      LEFT JOIN me_equipments me ON cs.mobile_equipment_id::text = me.id::text
>>>>>>> 15d05a1a
      WHERE cs.site = $1
    `;
    const params = [site];
    let idx = 2;

    if (switchboard_id) {
      sql += ` AND cs.switchboard_id = $${idx++}`;
      params.push(switchboard_id);
    }
    if (device_id) {
      sql += ` AND cs.device_id = $${idx++}`;
      params.push(device_id);
    }
    if (vsd_equipment_id) {
      sql += ` AND cs.vsd_equipment_id = $${idx++}`;
      params.push(vsd_equipment_id);
    }
    if (meca_equipment_id) {
      sql += ` AND cs.meca_equipment_id = $${idx++}`;
      params.push(meca_equipment_id);
    }
    if (mobile_equipment_id) {
      sql += ` AND cs.mobile_equipment_id = $${idx++}`;
      params.push(mobile_equipment_id);
    }
    if (hv_equipment_id) {
      sql += ` AND cs.hv_equipment_id = $${idx++}`;
      params.push(hv_equipment_id);
    }
    if (equipment_type) {
      sql += ` AND cs.equipment_type = $${idx++}`;
      params.push(equipment_type);
    }
    if (status) {
      sql += ` AND cs.status = $${idx++}`;
      params.push(status);
    }
    if (overdue === 'true') {
      sql += ` AND cs.next_due_date < CURRENT_DATE`;
    }

    sql += ` ORDER BY cs.next_due_date ASC NULLS LAST`;

    const { rows } = await quickQuery(sql, params);

    // Update overdue status
    const now = new Date();
    rows.forEach(r => {
      if (r.next_due_date && new Date(r.next_due_date) < now && r.status !== 'done') {
        r.status = 'overdue';
      }
    });

    res.json({ schedules: rows });
  } catch (e) {
    console.error('[CONTROLS] List schedules error:', e.message);
    res.status(500).json({ error: e.message });
  }
});

// Create schedule (assign control to any equipment type) - EXTENDED with HV
app.post('/api/switchboard/controls/schedules', async (req, res) => {
  try {
    const site = siteOf(req);
    if (!site) return res.status(400).json({ error: 'Missing site header' });

    const { template_id, switchboard_id, device_id, vsd_equipment_id, meca_equipment_id, mobile_equipment_id, hv_equipment_id, equipment_type, next_due_date } = req.body;
    if (!template_id) return res.status(400).json({ error: 'Template ID required' });

    // Determine equipment type based on which ID is provided
    let detectedType = equipment_type || 'switchboard';
    if (hv_equipment_id) detectedType = 'hv';
    else if (vsd_equipment_id) detectedType = 'vsd';
    else if (meca_equipment_id) detectedType = 'meca';
    else if (mobile_equipment_id) detectedType = 'mobile_equipment';
    else if (device_id) detectedType = 'device';
    else if (switchboard_id) detectedType = 'switchboard';

    if (!switchboard_id && !device_id && !vsd_equipment_id && !meca_equipment_id && !mobile_equipment_id && !hv_equipment_id) {
      return res.status(400).json({ error: 'Equipment ID required (switchboard, device, vsd, meca, mobile_equipment, or hv)' });
    }

    // Check if schedule already exists for this template and equipment
    let existingCheck = `SELECT id FROM control_schedules WHERE site = $1 AND template_id = $2 AND (`;
    const existingParams = [site, template_id];
    const conditions = [];
    let pIdx = 3;

    if (switchboard_id) { conditions.push(`switchboard_id = $${pIdx++}`); existingParams.push(switchboard_id); }
    if (device_id) { conditions.push(`device_id = $${pIdx++}`); existingParams.push(device_id); }
    if (vsd_equipment_id) { conditions.push(`vsd_equipment_id = $${pIdx++}`); existingParams.push(vsd_equipment_id); }
    if (meca_equipment_id) { conditions.push(`meca_equipment_id = $${pIdx++}`); existingParams.push(meca_equipment_id); }
    if (mobile_equipment_id) { conditions.push(`mobile_equipment_id = $${pIdx++}`); existingParams.push(mobile_equipment_id); }
    if (hv_equipment_id) { conditions.push(`hv_equipment_id = $${pIdx++}`); existingParams.push(hv_equipment_id); }

    existingCheck += conditions.join(' OR ') + ')';

    const existing = await quickQuery(existingCheck, existingParams);
    if (existing.rows.length > 0) {
      return res.status(409).json({ error: 'Schedule already exists for this template and equipment' });
    }

    const { rows } = await quickQuery(`
      INSERT INTO control_schedules (site, template_id, switchboard_id, device_id, vsd_equipment_id, meca_equipment_id, mobile_equipment_id, hv_equipment_id, equipment_type, next_due_date, status)
      VALUES ($1, $2, $3, $4, $5, $6, $7, $8, $9, $10, 'pending')
      RETURNING *
    `, [site, template_id, switchboard_id || null, device_id || null, vsd_equipment_id || null, meca_equipment_id || null, mobile_equipment_id || null, hv_equipment_id || null, detectedType, next_due_date || new Date()]);

    res.json({ schedule: rows[0] });
  } catch (e) {
    console.error('[CONTROLS] Create schedule error:', e.message);
    res.status(500).json({ error: e.message });
  }
});

// Delete schedule
app.delete('/api/switchboard/controls/schedules/:id', async (req, res) => {
  try {
    const site = siteOf(req);
    if (!site) return res.status(400).json({ error: 'Missing site header' });

    const { id } = req.params;
    await quickQuery(`DELETE FROM control_schedules WHERE id = $1 AND site = $2`, [id, site]);
    res.json({ success: true });
  } catch (e) {
    console.error('[CONTROLS] Delete schedule error:', e.message);
    res.status(500).json({ error: e.message });
  }
});

// --- CONTROL RECORDS ---

// List control history - EXTENDED with HV
app.get('/api/switchboard/controls/records', async (req, res) => {
  try {
    const site = siteOf(req);
    if (!site) return res.status(400).json({ error: 'Missing site header' });

    const { switchboard_id, device_id, vsd_equipment_id, meca_equipment_id, mobile_equipment_id, hv_equipment_id, equipment_type, limit = 50 } = req.query;

    let sql = `
      SELECT cr.*,
             ct.name as template_name,
             sb.name as switchboard_name, sb.code as switchboard_code,
             d.name as device_name, d.position_number as device_position,
             vsd.name as vsd_name, vsd.code as vsd_code, vsd.building as vsd_building,
             meca.name as meca_name, meca.code as meca_code, meca.building as meca_building,
             me.name as mobile_equipment_name, me.code as mobile_equipment_code, me.building as mobile_equipment_building,
             hv.name as hv_equipment_name, hv.code as hv_equipment_code, hv.building_code as hv_equipment_building
      FROM control_records cr
      LEFT JOIN control_templates ct ON cr.template_id = ct.id
      LEFT JOIN switchboards sb ON cr.switchboard_id = sb.id
      LEFT JOIN devices d ON cr.device_id = d.id
      LEFT JOIN vsd_equipments vsd ON cr.vsd_equipment_id = vsd.id
      LEFT JOIN meca_equipments meca ON cr.meca_equipment_id = meca.id
<<<<<<< HEAD
      LEFT JOIN me_equipments me ON cr.mobile_equipment_id = me.id
      LEFT JOIN hv_equipments hv ON cr.hv_equipment_id = hv.id
=======
      LEFT JOIN me_equipments me ON cr.mobile_equipment_id::text = me.id::text
>>>>>>> 15d05a1a
      WHERE cr.site = $1
    `;
    const params = [site];
    let idx = 2;

    if (switchboard_id) {
      sql += ` AND cr.switchboard_id = $${idx++}`;
      params.push(switchboard_id);
    }
    if (device_id) {
      sql += ` AND cr.device_id = $${idx++}`;
      params.push(device_id);
    }
    if (vsd_equipment_id) {
      sql += ` AND cr.vsd_equipment_id = $${idx++}`;
      params.push(vsd_equipment_id);
    }
    if (meca_equipment_id) {
      sql += ` AND cr.meca_equipment_id = $${idx++}`;
      params.push(meca_equipment_id);
    }
    if (hv_equipment_id) {
      sql += ` AND cr.hv_equipment_id = $${idx++}`;
      params.push(hv_equipment_id);
    }
    if (mobile_equipment_id) {
      sql += ` AND cr.mobile_equipment_id = $${idx++}`;
      params.push(mobile_equipment_id);
    }
    if (equipment_type) {
      sql += ` AND cr.equipment_type = $${idx++}`;
      params.push(equipment_type);
    }

    sql += ` ORDER BY cr.performed_at DESC LIMIT $${idx}`;
    params.push(Number(limit));

    const { rows } = await quickQuery(sql, params);
    res.json({ records: rows });
  } catch (e) {
    console.error('[CONTROLS] List records error:', e.message);
    res.status(500).json({ error: e.message });
  }
});

// Get single record with attachments
app.get('/api/switchboard/controls/records/:id', async (req, res) => {
  try {
    const site = siteOf(req);
    if (!site) return res.status(400).json({ error: 'Missing site header' });

    const { id } = req.params;

    const recordRes = await quickQuery(`
      SELECT cr.*,
             ct.name as template_name, ct.checklist_items as template_items,
             sb.name as switchboard_name, sb.code as switchboard_code,
             d.name as device_name, d.position_number as device_position,
             vsd.name as vsd_name, vsd.code as vsd_code, vsd.building as vsd_building,
             meca.name as meca_name, meca.code as meca_code, meca.building as meca_building,
             me.name as mobile_equipment_name, me.code as mobile_equipment_code, me.building as mobile_equipment_building
      FROM control_records cr
      LEFT JOIN control_templates ct ON cr.template_id = ct.id
      LEFT JOIN switchboards sb ON cr.switchboard_id = sb.id
      LEFT JOIN devices d ON cr.device_id = d.id
      LEFT JOIN vsd_equipments vsd ON cr.vsd_equipment_id = vsd.id
      LEFT JOIN meca_equipments meca ON cr.meca_equipment_id = meca.id
      LEFT JOIN me_equipments me ON cr.mobile_equipment_id::text = me.id::text
      WHERE cr.id = $1 AND cr.site = $2
    `, [id, site]);

    if (!recordRes.rows.length) return res.status(404).json({ error: 'Record not found' });

    const attachments = await quickQuery(`
      SELECT id, checklist_item_id, file_type, file_name, file_mime, caption, created_at
      FROM control_attachments WHERE control_record_id = $1
    `, [id]);

    res.json({ record: recordRes.rows[0], attachments: attachments.rows });
  } catch (e) {
    console.error('[CONTROLS] Get record error:', e.message);
    res.status(500).json({ error: e.message });
  }
});

// Create control record (complete a control) - EXTENDED for all equipment types including HV
app.post('/api/switchboard/controls/records', async (req, res) => {
  try {
    const site = siteOf(req);
    if (!site) return res.status(400).json({ error: 'Missing site header' });

    const { schedule_id, template_id, switchboard_id, device_id, vsd_equipment_id, meca_equipment_id, mobile_equipment_id, hv_equipment_id, equipment_type,
            checklist_results, global_notes, signature_base64, status } = req.body;

    const performedBy = req.headers['x-user-name'] || 'unknown';
    const performedByEmail = req.headers['x-user-email'] || null;

    // Determine equipment type
    let detectedType = equipment_type || 'switchboard';
    if (hv_equipment_id) detectedType = 'hv';
    else if (vsd_equipment_id) detectedType = 'vsd';
    else if (meca_equipment_id) detectedType = 'meca';
    else if (mobile_equipment_id) detectedType = 'mobile_equipment';
    else if (device_id) detectedType = 'device';

    // Insert record
    const { rows } = await quickQuery(`
      INSERT INTO control_records
        (site, schedule_id, template_id, switchboard_id, device_id, vsd_equipment_id, meca_equipment_id, mobile_equipment_id, hv_equipment_id, equipment_type,
         performed_by, performed_by_email, checklist_results, global_notes, signature_base64, status)
      VALUES ($1, $2, $3, $4, $5, $6, $7, $8, $9, $10, $11, $12, $13, $14, $15, $16)
      RETURNING *
    `, [site, schedule_id || null, template_id || null, switchboard_id || null, device_id || null,
        vsd_equipment_id || null, meca_equipment_id || null, mobile_equipment_id || null, hv_equipment_id || null, detectedType,
        performedBy, performedByEmail, JSON.stringify(checklist_results || []),
        global_notes || null, signature_base64 || null, status || 'conform']);

    const record = rows[0];

    // Update schedule if provided
    if (schedule_id) {
      // Get template frequency
      const scheduleRes = await quickQuery(`
        SELECT cs.*, ct.frequency_months
        FROM control_schedules cs
        JOIN control_templates ct ON cs.template_id = ct.id
        WHERE cs.id = $1
      `, [schedule_id]);

      if (scheduleRes.rows.length > 0) {
        const freq = scheduleRes.rows[0].frequency_months || 12;
        const nextDate = new Date();
        nextDate.setMonth(nextDate.getMonth() + freq);

        await quickQuery(`
          UPDATE control_schedules
          SET last_control_date = CURRENT_DATE,
              last_control_id = $1,
              next_due_date = $2,
              status = 'pending',
              updated_at = NOW()
          WHERE id = $3
        `, [record.id, nextDate, schedule_id]);
      }
    }

    res.json({ record, message: 'Control completed successfully' });
  } catch (e) {
    console.error('[CONTROLS] Create record error:', e.message);
    res.status(500).json({ error: e.message });
  }
});

// --- ATTACHMENTS ---

// Upload attachment
app.post('/api/switchboard/controls/records/:recordId/attachments', upload.single('file'), async (req, res) => {
  try {
    const site = siteOf(req);
    if (!site) return res.status(400).json({ error: 'Missing site header' });
    if (!req.file) return res.status(400).json({ error: 'No file provided' });

    const { recordId } = req.params;
    const { checklist_item_id, caption, file_type } = req.body;

    // Generate thumbnail for images
    let thumbnail = null;
    if (req.file.mimetype.startsWith('image/')) {
      try {
        thumbnail = await sharp(req.file.buffer)
          .resize(200, 200, { fit: 'cover' })
          .jpeg({ quality: 70 })
          .toBuffer();
      } catch (e) {
        console.warn('[CONTROLS] Thumbnail generation failed:', e.message);
      }
    }

    const { rows } = await quickQuery(`
      INSERT INTO control_attachments
        (site, control_record_id, checklist_item_id, file_type, file_name, file_mime, file_data, thumbnail, caption)
      VALUES ($1, $2, $3, $4, $5, $6, $7, $8, $9)
      RETURNING id, checklist_item_id, file_type, file_name, file_mime, caption, created_at
    `, [site, recordId, checklist_item_id || null, file_type || 'photo',
        req.file.originalname, req.file.mimetype, req.file.buffer, thumbnail, caption || null]);

    res.json({ attachment: rows[0] });
  } catch (e) {
    console.error('[CONTROLS] Upload attachment error:', e.message);
    res.status(500).json({ error: e.message });
  }
});

// Get attachment file
app.get('/api/switchboard/controls/attachments/:id/file', async (req, res) => {
  try {
    const site = siteOf(req);
    if (!site) return res.status(400).json({ error: 'Missing site header' });

    const { id } = req.params;
    const { thumbnail } = req.query;

    const column = thumbnail === 'true' ? 'thumbnail' : 'file_data';
    const { rows } = await quickQuery(`
      SELECT ${column} as data, file_mime, file_name FROM control_attachments WHERE id = $1 AND site = $2
    `, [id, site]);

    if (!rows.length || !rows[0].data) return res.status(404).json({ error: 'Attachment not found' });

    res.set('Content-Type', rows[0].file_mime || 'application/octet-stream');
    res.set('Content-Disposition', `inline; filename="${rows[0].file_name}"`);
    res.send(rows[0].data);
  } catch (e) {
    console.error('[CONTROLS] Get attachment error:', e.message);
    res.status(500).json({ error: e.message });
  }
});

// --- DASHBOARD / STATS ---

// Get control status summary
app.get('/api/switchboard/controls/dashboard', async (req, res) => {
  try {
    const site = siteOf(req);
    if (!site) return res.status(400).json({ error: 'Missing site header' });

    // Pending controls
    const pending = await quickQuery(`
      SELECT COUNT(*) as count FROM control_schedules
      WHERE site = $1 AND next_due_date >= CURRENT_DATE AND status != 'done'
    `, [site]);

    // Overdue controls
    const overdue = await quickQuery(`
      SELECT COUNT(*) as count FROM control_schedules
      WHERE site = $1 AND next_due_date < CURRENT_DATE AND status != 'done'
    `, [site]);

    // Recent completions (last 30 days)
    const recent = await quickQuery(`
      SELECT COUNT(*) as count FROM control_records
      WHERE site = $1 AND performed_at > NOW() - INTERVAL '30 days'
    `, [site]);

    // Templates count
    const templates = await quickQuery(`
      SELECT COUNT(*) as count FROM control_templates WHERE site = $1 AND is_active = true
    `, [site]);

    // Upcoming controls (next 7 days)
    const upcoming = await quickQuery(`
      SELECT cs.*, ct.name as template_name,
             sb.code as switchboard_code, sb.name as switchboard_name,
             d.position_number, d.name as device_name,
             vsd.name as vsd_name, vsd.code as vsd_code, vsd.building as vsd_building,
             meca.name as meca_name, meca.code as meca_code, meca.building as meca_building,
             me.name as mobile_equipment_name, me.code as mobile_equipment_code, me.building as mobile_equipment_building
      FROM control_schedules cs
      LEFT JOIN control_templates ct ON cs.template_id = ct.id
      LEFT JOIN switchboards sb ON cs.switchboard_id = sb.id
      LEFT JOIN devices d ON cs.device_id = d.id
      LEFT JOIN vsd_equipments vsd ON cs.vsd_equipment_id = vsd.id
      LEFT JOIN meca_equipments meca ON cs.meca_equipment_id = meca.id
      LEFT JOIN me_equipments me ON cs.mobile_equipment_id::text = me.id::text
      WHERE cs.site = $1
        AND cs.next_due_date BETWEEN CURRENT_DATE AND CURRENT_DATE + INTERVAL '7 days'
      ORDER BY cs.next_due_date ASC
      LIMIT 10
    `, [site]);

    // Overdue list
    const overdueList = await quickQuery(`
      SELECT cs.*, ct.name as template_name,
             sb.code as switchboard_code, sb.name as switchboard_name,
             d.position_number, d.name as device_name,
             vsd.name as vsd_name, vsd.code as vsd_code, vsd.building as vsd_building,
             meca.name as meca_name, meca.code as meca_code, meca.building as meca_building,
             me.name as mobile_equipment_name, me.code as mobile_equipment_code, me.building as mobile_equipment_building
      FROM control_schedules cs
      LEFT JOIN control_templates ct ON cs.template_id = ct.id
      LEFT JOIN switchboards sb ON cs.switchboard_id = sb.id
      LEFT JOIN devices d ON cs.device_id = d.id
      LEFT JOIN vsd_equipments vsd ON cs.vsd_equipment_id = vsd.id
      LEFT JOIN meca_equipments meca ON cs.meca_equipment_id = meca.id
      LEFT JOIN me_equipments me ON cs.mobile_equipment_id::text = me.id::text
      WHERE cs.site = $1 AND cs.next_due_date < CURRENT_DATE
      ORDER BY cs.next_due_date ASC
      LIMIT 20
    `, [site]);

    res.json({
      stats: {
        pending: Number(pending.rows[0]?.count || 0),
        overdue: Number(overdue.rows[0]?.count || 0),
        completed_30d: Number(recent.rows[0]?.count || 0),
        templates: Number(templates.rows[0]?.count || 0)
      },
      upcoming: upcoming.rows,
      overdue_list: overdueList.rows
    });
  } catch (e) {
    console.error('[CONTROLS] Dashboard error:', e.message);
    res.status(500).json({ error: e.message });
  }
});

// ============================================================
// LIST ALL EQUIPMENT BY TYPE (for scheduling controls)
// ============================================================
app.get('/api/switchboard/controls/equipment', async (req, res) => {
  try {
    const site = siteOf(req);
    if (!site) return res.status(400).json({ error: 'Missing site header' });

    const { type } = req.query; // switchboard, vsd, meca, mobile_equipment, hv

    const results = {};

    // Switchboards (always include)
    if (!type || type === 'switchboard' || type === 'all') {
      const sbRes = await quickQuery(`
        SELECT id, code, name, building_code, floor, room
        FROM switchboards WHERE site = $1 ORDER BY code
      `, [site]);
      results.switchboards = sbRes.rows;
    }

    // VSD Equipment
    if (!type || type === 'vsd' || type === 'all') {
      try {
        const vsdRes = await quickQuery(`
          SELECT id, name, building, floor, room, serial_number, brand
          FROM vsd_equipments WHERE site = $1 ORDER BY name
        `, [site]);
        results.vsd = vsdRes.rows;
      } catch (e) {
        // Table might not exist
        results.vsd = [];
      }
    }

    // MECA Equipment
    if (!type || type === 'meca' || type === 'all') {
      try {
        const mecaRes = await quickQuery(`
          SELECT id, name, building, floor, location as room, serial_number, manufacturer as brand, category
          FROM meca_equipments WHERE site_id = $1 ORDER BY name
        `, [site]);
        results.meca = mecaRes.rows;
      } catch (e) {
        results.meca = [];
      }
    }

    // Mobile Equipment
    if (!type || type === 'mobile_equipment' || type === 'all') {
      try {
        const mobileRes = await quickQuery(`
          SELECT id, name, building, floor, serial_number, category
          FROM me_equipments WHERE site = $1 ORDER BY name
        `, [site]);
        results.mobile_equipment = mobileRes.rows;
      } catch (e) {
        results.mobile_equipment = [];
      }
    }

    // HV Equipment
    if (!type || type === 'hv' || type === 'all') {
      try {
        const hvRes = await quickQuery(`
          SELECT id, name, code, building_code, floor, room, regime_neutral, is_principal
          FROM hv_equipments WHERE site = $1 ORDER BY name
        `, [site]);
        results.hv = hvRes.rows;
      } catch (e) {
        results.hv = [];
      }
    }

    res.json(results);
  } catch (e) {
    console.error('[CONTROLS] List equipment error:', e.message);
    res.status(500).json({ error: e.message });
  }
});

// Get control status for a specific switchboard/device
app.get('/api/switchboard/controls/status', async (req, res) => {
  try {
    const site = siteOf(req);
    if (!site) return res.status(400).json({ error: 'Missing site header' });

    const { switchboard_id, device_id } = req.query;

    let sql = `
      SELECT cs.*, ct.name as template_name
      FROM control_schedules cs
      LEFT JOIN control_templates ct ON cs.template_id = ct.id
      WHERE cs.site = $1
    `;
    const params = [site];
    let idx = 2;

    if (switchboard_id) {
      sql += ` AND cs.switchboard_id = $${idx++}`;
      params.push(switchboard_id);
    }
    if (device_id) {
      sql += ` AND cs.device_id = $${idx++}`;
      params.push(device_id);
    }

    const { rows } = await quickQuery(sql, params);

    // Calculate status
    const now = new Date();
    let hasOverdue = false;
    let hasPending = false;

    rows.forEach(r => {
      if (r.next_due_date) {
        if (new Date(r.next_due_date) < now) hasOverdue = true;
        else hasPending = true;
      }
    });

    res.json({
      schedules: rows,
      status: hasOverdue ? 'overdue' : (hasPending ? 'pending' : 'ok'),
      has_controls: rows.length > 0
    });
  } catch (e) {
    console.error('[CONTROLS] Get status error:', e.message);
    res.status(500).json({ error: e.message });
  }
});

// --- PDF GENERATION ---

// Generate control report PDF
app.get('/api/switchboard/controls/records/:id/pdf', async (req, res) => {
  try {
    const site = siteOf(req);
    if (!site) return res.status(400).json({ error: 'Missing site header' });

    const { id } = req.params;

    // Get record with all details
    const recordRes = await quickQuery(`
      SELECT cr.*,
             ct.name as template_name, ct.checklist_items as template_items,
             sb.name as switchboard_name, sb.code as switchboard_code,
             sb.building_code, sb.floor, sb.room,
             d.name as device_name, d.position_number, d.manufacturer, d.reference
      FROM control_records cr
      LEFT JOIN control_templates ct ON cr.template_id = ct.id
      LEFT JOIN switchboards sb ON cr.switchboard_id = sb.id
      LEFT JOIN devices d ON cr.device_id = d.id
      WHERE cr.id = $1 AND cr.site = $2
    `, [id, site]);

    if (!recordRes.rows.length) return res.status(404).json({ error: 'Record not found' });
    const record = recordRes.rows[0];

    // Get attachments
    const attachments = await quickQuery(`
      SELECT * FROM control_attachments WHERE control_record_id = $1
    `, [id]);

    // Get site settings for logo
    const settings = await quickQuery(`SELECT * FROM site_settings WHERE site = $1`, [site]);
    const siteSettings = settings.rows[0] || {};

    // Create PDF
    const doc = new PDFDocument({ size: 'A4', margin: 50 });
    res.setHeader('Content-Type', 'application/pdf');
    res.setHeader('Content-Disposition', `inline; filename="control_${record.switchboard_code || record.device_position || id}.pdf"`);
    doc.pipe(res);

    // Header with logo
    let headerY = 50;
    if (siteSettings.logo) {
      try {
        doc.image(siteSettings.logo, 50, headerY, { width: 70 });
      } catch (e) { /* ignore */ }
    }

    // Title - centered properly
    doc.fontSize(18).fillColor('#1e40af').text('RAPPORT DE CONTRÔLE', 140, headerY + 5, { width: 260, align: 'center' });
    doc.fontSize(9).fillColor('#6b7280').text(siteSettings.company_name || site, 140, headerY + 28, { width: 260, align: 'center' });

    // Status badge - positioned on the right with proper spacing
    const statusColors = { conform: '#059669', non_conform: '#dc2626', partial: '#d97706' };
    const statusLabels = { conform: 'CONFORME', non_conform: 'NON CONFORME', partial: 'PARTIEL' };
    const badgeWidth = record.status === 'non_conform' ? 95 : 75;
    doc.rect(545 - badgeWidth, headerY + 5, badgeWidth, 22).fill(statusColors[record.status] || '#6b7280');
    doc.fontSize(9).fillColor('#ffffff').text(statusLabels[record.status] || record.status, 548 - badgeWidth, headerY + 12, { width: badgeWidth - 6, align: 'center' });

    // Info box - moved down slightly
    let y = 100;
    doc.rect(50, y, 495, 85).fill('#f3f4f6');
    doc.fontSize(10).fillColor('#374151');

    const target = record.switchboard_id
      ? `Tableau: ${record.switchboard_code || ''} - ${record.switchboard_name || ''}`
      : `Disjoncteur: ${record.device_position || ''} - ${record.device_name || ''}`;

    doc.text(target, 60, y + 12);
    doc.text(`Modèle: ${record.template_name || '-'}`, 60, y + 28);
    doc.text(`Contrôlé par: ${record.performed_by} (${record.performed_by_email || '-'})`, 60, y + 44);
    doc.text(`Date: ${new Date(record.performed_at).toLocaleDateString('fr-FR')} à ${new Date(record.performed_at).toLocaleTimeString('fr-FR')}`, 60, y + 60);

    if (record.building_code) {
      doc.text(`Localisation: ${record.building_code} - Étage ${record.floor || '-'} - Local ${record.room || '-'}`, 300, y + 12);
    }

    // Checklist results
    y = 205;
    doc.fontSize(14).fillColor('#1e40af').text('Résultats du contrôle', 50, y);
    y += 25;

    const checklistResults = record.checklist_results || [];
    const templateItems = record.template_items || [];

    // Create a map of template items
    const itemMap = new Map();
    templateItems.forEach(item => itemMap.set(item.id, item));

    // Table header
    doc.rect(50, y, 495, 22).fill('#e5e7eb');
    doc.fontSize(9).fillColor('#374151');
    doc.text('Point de controle', 55, y + 6);
    doc.text('Resultat', 355, y + 6);
    doc.text('Valeur', 450, y + 6);
    y += 22;

    // Table rows
    const resultColors = { conform: '#059669', non_conform: '#dc2626', na: '#9ca3af' };
    const resultLabels = { conform: 'CONFORME', non_conform: 'NON CONFORME', na: 'N/A' };

    checklistResults.forEach((result, idx) => {
      const item = itemMap.get(result.item_id) || { label: `Item ${idx + 1}` };
      const bgColor = idx % 2 === 0 ? '#ffffff' : '#f9fafb';
      doc.rect(50, y, 495, 20).fill(bgColor);

      doc.fontSize(8).fillColor('#374151').text(item.label || '-', 55, y + 6, { width: 280 });

      // Status indicator with colored bullet
      const statusColor = resultColors[result.status] || '#374151';
      doc.circle(353, y + 10, 4).fill(statusColor);
      doc.fontSize(8).fillColor(statusColor).text(resultLabels[result.status] || result.status, 362, y + 6);

      doc.fillColor('#374151').text(result.value ? `${result.value} ${item.unit || ''}` : '-', 445, y + 6);

      y += 20;
      if (y > 750) { doc.addPage(); y = 50; }
    });

    // Devices list (if switchboard control)
    if (record.switchboard_id) {
      const devicesRes = await quickQuery(`
        SELECT position_number, name, manufacturer, reference, in_amps, icu_ka, poles
        FROM devices
        WHERE switchboard_id = $1
        ORDER BY position_number::int NULLS LAST, name
      `, [record.switchboard_id]);

      if (devicesRes.rows.length > 0) {
        if (y > 600) { doc.addPage(); y = 50; }
        y += 20;
        doc.fontSize(14).fillColor('#1e40af').text(`Disjoncteurs du tableau (${devicesRes.rows.length})`, 50, y);
        y += 25;

        // Table header
        doc.rect(50, y, 495, 20).fill('#e5e7eb');
        doc.fontSize(8).fillColor('#374151');
        doc.text('N°', 55, y + 6, { width: 30 });
        doc.text('Nom', 85, y + 6, { width: 120 });
        doc.text('Fabricant', 210, y + 6, { width: 80 });
        doc.text('Référence', 295, y + 6, { width: 100 });
        doc.text('In (A)', 400, y + 6, { width: 40 });
        doc.text('Icu (kA)', 445, y + 6, { width: 40 });
        doc.text('Pôles', 490, y + 6, { width: 40 });
        y += 20;

        // Table rows
        devicesRes.rows.forEach((device, idx) => {
          const bgColor = idx % 2 === 0 ? '#ffffff' : '#f9fafb';
          doc.rect(50, y, 495, 18).fill(bgColor);
          doc.fontSize(7).fillColor('#374151');
          doc.text(device.position_number || '-', 55, y + 5, { width: 30 });
          doc.text(device.name || '-', 85, y + 5, { width: 120 });
          doc.text(device.manufacturer || '-', 210, y + 5, { width: 80 });
          doc.text(device.reference || '-', 295, y + 5, { width: 100 });
          doc.text(device.in_amps || '-', 400, y + 5, { width: 40 });
          doc.text(device.icu_ka || '-', 445, y + 5, { width: 40 });
          doc.text(device.poles || '-', 490, y + 5, { width: 40 });
          y += 18;
          if (y > 750) { doc.addPage(); y = 50; }
        });
        y += 10;
      }
    }

    // Notes
    if (record.global_notes) {
      if (y > 700) { doc.addPage(); y = 50; }
      y += 20;
      doc.fontSize(12).fillColor('#1e40af').text('Observations', 50, y);
      y += 18;
      doc.fontSize(10).fillColor('#374151').text(record.global_notes, 50, y, { width: 495 });
      y += doc.heightOfString(record.global_notes, { width: 495 }) + 10;
    }

    // Photos Section - Improved layout
    if (attachments.rows.length > 0) {
      const photos = attachments.rows.filter(a => a.file_type === 'photo' && a.file_data);
      const documents = attachments.rows.filter(a => a.file_type === 'document');

      if (photos.length > 0) {
        if (y > 550) { doc.addPage(); y = 50; }
        y += 15;

        // Section header with gradient background
        doc.rect(50, y, 495, 28).fill('#eff6ff');
        doc.fontSize(13).fillColor('#1e40af').text('PHOTOS DU CONTROLE', 60, y + 7);
        doc.fontSize(9).fillColor('#6b7280').text(`(${photos.length} photo${photos.length > 1 ? 's' : ''})`, 230, y + 9);
        y += 38;

        // Grid layout - 2 photos per row with larger size
        const photoWidth = 235;
        const photoHeight = 160;
        const gap = 15;

        for (let i = 0; i < photos.length; i++) {
          const photo = photos[i];
          const col = i % 2;
          const x = 50 + col * (photoWidth + gap);

          // Check page break - add new page if needed
          if (i % 2 === 0 && y + photoHeight + 30 > 750) {
            doc.addPage();
            y = 50;
          }

          try {
            // Photo frame with shadow effect
            doc.rect(x - 2, y - 2, photoWidth + 4, photoHeight + 4)
               .fillAndStroke('#f8fafc', '#e2e8f0');

            // Photo
            doc.image(photo.file_data, x, y, {
              width: photoWidth,
              height: photoHeight,
              fit: [photoWidth, photoHeight],
              align: 'center',
              valign: 'center'
            });

            // Caption below photo
            if (photo.caption) {
              doc.fontSize(8).fillColor('#4b5563')
                 .text(photo.caption, x, y + photoHeight + 4, {
                   width: photoWidth,
                   align: 'center',
                   lineBreak: true
                 });
            }
          } catch (e) {
            // Show placeholder if image fails
            doc.rect(x, y, photoWidth, photoHeight).fill('#f3f4f6');
            doc.fontSize(10).fillColor('#9ca3af')
               .text('Image non disponible', x, y + photoHeight/2 - 5, { width: photoWidth, align: 'center' });
          }

          // Move to next row after 2 photos
          if (col === 1) {
            y += photoHeight + (photos[i]?.caption ? 25 : 15);
          }
        }

        // Handle odd number of photos
        if (photos.length % 2 !== 0) {
          y += photoHeight + (photos[photos.length - 1]?.caption ? 25 : 15);
        }
      }

      // Documents Section - Links
      if (documents.length > 0) {
        if (y > 680) { doc.addPage(); y = 50; }
        y += 15;

        // Section header
        doc.rect(50, y, 495, 28).fill('#fef3c7');
        doc.fontSize(13).fillColor('#92400e').text('DOCUMENTS JOINTS', 60, y + 7);
        doc.fontSize(9).fillColor('#78716c').text(`(${documents.length} fichier${documents.length > 1 ? 's' : ''})`, 220, y + 9);
        y += 38;

        // Info note about accessing documents
        doc.rect(50, y, 495, 24).fill('#fef9c3');
        doc.fontSize(8).fillColor('#854d0e')
           .text('Les documents sont consultables dans l\'application web - Section Controles > Historique', 60, y + 8, { width: 475 });
        y += 32;

        // List documents
        for (const doc_file of documents) {
          if (y > 750) { doc.addPage(); y = 50; }

          // Document item with bullet
          doc.rect(50, y, 495, 24).fill('#fffbeb');
          doc.circle(60, y + 12, 3).fill('#92400e');
          doc.fontSize(10).fillColor('#374151')
             .text(doc_file.file_name || 'Document', 70, y + 7, { width: 280 });

          if (doc_file.caption) {
            doc.fontSize(8).fillColor('#6b7280')
               .text(doc_file.caption, 300, y + 8, { width: 230, align: 'right' });
          }
          y += 28;
        }
      }
    }

    // Signature
    if (record.signature_base64) {
      if (y > 650) { doc.addPage(); y = 50; }
      y += 30;
      doc.fontSize(10).fillColor('#374151').text('Signature:', 50, y);
      try {
        const sigBuffer = Buffer.from(record.signature_base64.replace(/^data:image\/\w+;base64,/, ''), 'base64');
        doc.image(sigBuffer, 50, y + 15, { width: 150 });
      } catch (e) { /* ignore */ }
    }

    // Footer
    const range = doc.bufferedPageRange();
    for (let i = range.start; i < range.start + range.count; i++) {
      doc.switchToPage(i);
      doc.fontSize(8).fillColor('#9ca3af').text(
        `Contrôle ${target} - ${new Date(record.performed_at).toLocaleDateString('fr-FR')} - Page ${i + 1}/${range.count}`,
        50, 820, { align: 'center', width: 495 }
      );
    }

    doc.end();
  } catch (e) {
    console.error('[CONTROLS] PDF generation error:', e.message);
    if (!res.headersSent) res.status(500).json({ error: 'PDF generation failed' });
  }
});

// ============================================================
// AUDIT TRAIL - Historique des modifications
// ============================================================

// GET /audit/history - Récupérer l'historique complet
app.get('/api/switchboard/audit/history', async (req, res) => {
  try {
    const site = siteOf(req);
    const { limit = 100, offset = 0, entity_type, entity_id, action } = req.query;

    let query = `
      SELECT id, ts, action, entity_type, entity_id,
             actor_name, actor_email, details
      FROM switchboard_audit_log
      WHERE 1=1
    `;
    const params = [];
    let paramIdx = 1;

    if (entity_type) {
      query += ` AND entity_type = $${paramIdx++}`;
      params.push(entity_type);
    }
    if (entity_id) {
      query += ` AND entity_id = $${paramIdx++}`;
      params.push(entity_id);
    }
    if (action) {
      query += ` AND action = $${paramIdx++}`;
      params.push(action);
    }

    query += ` ORDER BY ts DESC LIMIT $${paramIdx++} OFFSET $${paramIdx}`;
    params.push(parseInt(limit), parseInt(offset));

    const { rows } = await quickQuery(query, params);
    res.json({ events: rows });
  } catch (e) {
    console.error('[AUDIT] History error:', e.message);
    res.status(500).json({ error: e.message });
  }
});

// GET /audit/entity/:type/:id - Historique d'une entité spécifique
app.get('/api/switchboard/audit/entity/:type/:id', async (req, res) => {
  try {
    const { type, id } = req.params;
    const { limit = 50 } = req.query;

    const { rows } = await quickQuery(`
      SELECT id, ts, action, entity_type, entity_id,
             actor_name, actor_email, details, old_values, new_values
      FROM switchboard_audit_log
      WHERE entity_type = $1 AND entity_id = $2
      ORDER BY ts DESC
      LIMIT $3
    `, [type, id, parseInt(limit)]);

    res.json({ events: rows });
  } catch (e) {
    console.error('[AUDIT] Entity history error:', e.message);
    res.status(500).json({ error: e.message });
  }
});

// GET /audit/stats - Statistiques d'audit
app.get('/api/switchboard/audit/stats', async (req, res) => {
  try {
    const { days = 30 } = req.query;

    const { rows } = await quickQuery(`
      SELECT
        action,
        entity_type,
        COUNT(*) as count,
        COUNT(DISTINCT actor_email) as unique_actors,
        MAX(ts) as last_occurrence
      FROM switchboard_audit_log
      WHERE ts >= NOW() - INTERVAL '${parseInt(days)} days'
      GROUP BY action, entity_type
      ORDER BY count DESC
    `);

    // Activité par jour
    const { rows: daily } = await quickQuery(`
      SELECT
        DATE(ts) as date,
        COUNT(*) as count
      FROM switchboard_audit_log
      WHERE ts >= NOW() - INTERVAL '${parseInt(days)} days'
      GROUP BY DATE(ts)
      ORDER BY date DESC
    `);

    // Top contributors
    const { rows: contributors } = await quickQuery(`
      SELECT
        actor_email,
        actor_name,
        COUNT(*) as action_count
      FROM switchboard_audit_log
      WHERE ts >= NOW() - INTERVAL '${parseInt(days)} days'
        AND actor_email IS NOT NULL
      GROUP BY actor_email, actor_name
      ORDER BY action_count DESC
      LIMIT 10
    `);

    res.json({
      by_action: rows,
      by_day: daily,
      top_contributors: contributors
    });
  } catch (e) {
    console.error('[AUDIT] Stats error:', e.message);
    res.status(500).json({ error: e.message });
  }
});

// ============================================================
// START SERVER
// ============================================================

const port = process.env.SWITCHBOARD_PORT || 3003;
app.listen(port, () => {
  console.log(`[SWITCHBOARD] Server v3.0 running on port ${port}`);
  console.log('[SWITCHBOARD] Features: Robust timeouts, Keepalive, Retry, Pool monitoring');

  // ✅ Démarrer le keepalive pour éviter les cold starts Neon
  startKeepalive();

  // ✅ Warm up la connexion DB au démarrage
  pool.query('SELECT 1').then(() => {
    console.log('[SWITCHBOARD] Database connection warmed up');
  }).catch(e => {
    console.warn('[SWITCHBOARD] Database warmup failed:', e.message);
  });
});<|MERGE_RESOLUTION|>--- conflicted
+++ resolved
@@ -2722,12 +2722,8 @@
       LEFT JOIN devices d ON cs.device_id = d.id
       LEFT JOIN vsd_equipments vsd ON cs.vsd_equipment_id = vsd.id
       LEFT JOIN meca_equipments meca ON cs.meca_equipment_id = meca.id
-<<<<<<< HEAD
-      LEFT JOIN me_equipments me ON cs.mobile_equipment_id = me.id
+      LEFT JOIN me_equipments me ON cs.mobile_equipment_id::text = me.id::text
       LEFT JOIN hv_equipments hv ON cs.hv_equipment_id = hv.id
-=======
-      LEFT JOIN me_equipments me ON cs.mobile_equipment_id::text = me.id::text
->>>>>>> 15d05a1a
       WHERE cs.site = $1
     `;
     const params = [site];
@@ -2883,12 +2879,8 @@
       LEFT JOIN devices d ON cr.device_id = d.id
       LEFT JOIN vsd_equipments vsd ON cr.vsd_equipment_id = vsd.id
       LEFT JOIN meca_equipments meca ON cr.meca_equipment_id = meca.id
-<<<<<<< HEAD
-      LEFT JOIN me_equipments me ON cr.mobile_equipment_id = me.id
+      LEFT JOIN me_equipments me ON cr.mobile_equipment_id::text = me.id::text
       LEFT JOIN hv_equipments hv ON cr.hv_equipment_id = hv.id
-=======
-      LEFT JOIN me_equipments me ON cr.mobile_equipment_id::text = me.id::text
->>>>>>> 15d05a1a
       WHERE cr.site = $1
     `;
     const params = [site];
