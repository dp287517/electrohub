--- conflicted
+++ resolved
@@ -1306,23 +1306,16 @@
                 t.target_type === 'vsd' ? 'bg-slate-100 text-slate-700' :
                 t.target_type === 'meca' ? 'bg-orange-100 text-orange-700' :
                 t.target_type === 'mobile_equipment' ? 'bg-cyan-100 text-cyan-700' :
-<<<<<<< HEAD
+                t.target_type === 'hv' ? 'bg-amber-100 text-amber-700' :
                 t.target_type === 'glo' ? 'bg-emerald-100 text-emerald-700' :
-=======
-                t.target_type === 'hv' ? 'bg-amber-100 text-amber-700' :
->>>>>>> 28c40503
                 'bg-purple-100 text-purple-700'
               }`}>
                 {t.target_type === 'switchboard' ? '⚡ Tableau' :
                  t.target_type === 'vsd' ? '⚙️ VSD' :
                  t.target_type === 'meca' ? '🔧 Mécanique' :
-<<<<<<< HEAD
-                 t.target_type === 'mobile_equipment' ? '🔌 Mobile' :
-                 t.target_type === 'glo' ? '🔋 GLO' :
-=======
                  t.target_type === 'mobile_equipment' ? '🚜 Mobile' :
                  t.target_type === 'hv' ? '⚡ HT' :
->>>>>>> 28c40503
+                 t.target_type === 'glo' ? '🔋 GLO' :
                  '🔌 Disjoncteur'}
               </span>
             </div>
@@ -1330,13 +1323,9 @@
               t.target_type === 'switchboard' ? '⚡' :
               t.target_type === 'vsd' ? '⚙️' :
               t.target_type === 'meca' ? '🔧' :
-<<<<<<< HEAD
-              t.target_type === 'mobile_equipment' ? '🔌' :
-              t.target_type === 'glo' ? '🔋' :
-=======
               t.target_type === 'mobile_equipment' ? '🚜' :
               t.target_type === 'hv' ? '⚡' :
->>>>>>> 28c40503
+              t.target_type === 'glo' ? '🔋' :
               '🔌'
             }</span>
           </div>
@@ -1450,13 +1439,9 @@
                 <option value="device">🔌 Disjoncteur</option>
                 <option value="vsd">⚙️ Variateur (VSD)</option>
                 <option value="meca">🔧 Équip. Mécanique</option>
-<<<<<<< HEAD
-                <option value="mobile_equipment">🔌 Équip. Mobile</option>
-                <option value="glo">🔋 Équip. GLO</option>
-=======
                 <option value="mobile_equipment">🚜 Équip. Mobile</option>
                 <option value="hv">⚡ Haute Tension (HT)</option>
->>>>>>> 28c40503
+                <option value="glo">🔋 Équip. GLO</option>
               </select>
             </div>
             <div>
@@ -1568,31 +1553,21 @@
   const [vsdEquipments, setVsdEquipments] = useState([]);
   const [mecaEquipments, setMecaEquipments] = useState([]);
   const [mobileEquipments, setMobileEquipments] = useState([]);
-<<<<<<< HEAD
+  const [hvEquipments, setHvEquipments] = useState([]);
   const [gloEquipments, setGloEquipments] = useState([]);
-=======
-  const [hvEquipments, setHvEquipments] = useState([]);
->>>>>>> 28c40503
   const [loadingEquipments, setLoadingEquipments] = useState(false);
 
   // Load equipment when target type changes
   useEffect(() => {
-<<<<<<< HEAD
-    if (targetType === 'vsd' || targetType === 'meca' || targetType === 'mobile_equipment' || targetType === 'glo') {
-=======
-    if (targetType === 'vsd' || targetType === 'meca' || targetType === 'mobile_equipment' || targetType === 'hv') {
->>>>>>> 28c40503
+    if (targetType === 'vsd' || targetType === 'meca' || targetType === 'mobile_equipment' || targetType === 'hv' || targetType === 'glo') {
       setLoadingEquipments(true);
       api.switchboardControls.listEquipment(targetType === 'mobile_equipment' ? 'mobile_equipment' : targetType)
         .then(res => {
           if (targetType === 'vsd') setVsdEquipments(res.vsd || []);
           else if (targetType === 'meca') setMecaEquipments(res.meca || []);
           else if (targetType === 'mobile_equipment') setMobileEquipments(res.mobile_equipment || []);
-<<<<<<< HEAD
+          else if (targetType === 'hv') setHvEquipments(res.hv || []);
           else if (targetType === 'glo') setGloEquipments(res.glo || []);
-=======
-          else if (targetType === 'hv') setHvEquipments(res.hv || []);
->>>>>>> 28c40503
         })
         .catch(e => console.warn('Load equipment error:', e))
         .finally(() => setLoadingEquipments(false));
@@ -1607,11 +1582,8 @@
     if (targetType === 'vsd') return vsdEquipments;
     if (targetType === 'meca') return mecaEquipments;
     if (targetType === 'mobile_equipment') return mobileEquipments;
-<<<<<<< HEAD
+    if (targetType === 'hv') return hvEquipments;
     if (targetType === 'glo') return gloEquipments;
-=======
-    if (targetType === 'hv') return hvEquipments;
->>>>>>> 28c40503
     return [];
   };
 
@@ -1728,13 +1700,9 @@
               <option value="device">🔌 Disjoncteur</option>
               <option value="vsd">⚙️ Variateur (VSD)</option>
               <option value="meca">🔧 Équip. Mécanique</option>
-<<<<<<< HEAD
-              <option value="mobile_equipment">🔌 Équip. Mobile</option>
-              <option value="glo">🔋 Équip. GLO</option>
-=======
               <option value="mobile_equipment">🚜 Équip. Mobile</option>
               <option value="hv">⚡ Haute Tension (HT)</option>
->>>>>>> 28c40503
+              <option value="glo">🔋 Équip. GLO</option>
             </select>
           </div>
 
