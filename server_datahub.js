// ==============================
// server_datahub.js — Datahub microservice (ESM)
// Port: 3024
// VERSION 1.0 - AUDIT TRAIL + MULTI-TENANT
// Similar to Mobile Equipment but with custom category markers, no controls
// ==============================

import express from "express";
import cors from "cors";
import helmet from "helmet";
import dotenv from "dotenv";
import multer from "multer";
import fs from "fs";
import fsp from "fs/promises";
import path from "path";
import { fileURLToPath } from "url";
import pg from "pg";
import { createAuditTrail, AUDIT_ACTIONS } from "./lib/audit-trail.js";
import { extractTenantFromRequest, getTenantFilter } from "./lib/tenant-filter.js";

// MAPS - PDF handling (reuse VSD plans)
import crypto from "crypto";
import PDFDocument from "pdfkit";

dotenv.config();

const __filename = fileURLToPath(import.meta.url);
const __dirname = path.dirname(__filename);

// ------------------------------
// App & Config
// ------------------------------
const app = express();
app.set("trust proxy", 1);

// Helmet — CSP
app.use(
  helmet({
    contentSecurityPolicy: {
      useDefaults: true,
      directives: {
        "default-src": ["'self'"],
        "object-src": ["'self'", "blob:"],
        "img-src": ["'self'", "data:", "blob:"],
        "worker-src": ["'self'", "blob:"],
        "script-src": ["'self'", "'unsafe-inline'"],
        "style-src": ["'self'", "'unsafe-inline'"],
        "connect-src": ["'self'", "*"],
      },
    },
    crossOriginResourcePolicy: { policy: "cross-origin" },
  })
);

// CORS
app.use(
  cors({
    origin: true,
    credentials: true,
    allowedHeaders: [
      "Content-Type",
      "X-User-Email",
      "X-User-Name",
      "X-Site",
      "Authorization",
    ],
    exposedHeaders: [],
  })
);

app.use(express.json({ limit: "16mb" }));

const PORT = Number(process.env.DATAHUB_PORT || 3024);
const HOST = process.env.DATAHUB_HOST || "0.0.0.0";

// Storage layout
const DATA_ROOT = path.join(process.cwd(), "uploads", "datahub");
const FILES_DIR = path.join(DATA_ROOT, "files");
await fsp.mkdir(FILES_DIR, { recursive: true });

// Multer
const uploadAny = multer({
  storage: multer.diskStorage({
    destination: (_req, _file, cb) => cb(null, FILES_DIR),
    filename: (_req, file, cb) =>
      cb(null, `${Date.now()}_${file.originalname.replace(/[^\w.\-]+/g, "_")}`),
  }),
  limits: { fileSize: 50 * 1024 * 1024 },
});

// ------------------------------
// DB
// ------------------------------
const { Pool } = pg;
const pool = new Pool({
  connectionString: process.env.NEON_DATABASE_URL || process.env.DATABASE_URL,
  ssl: process.env.PGSSL_DISABLE ? false : { rejectUnauthorized: false },
  max: 10,
});

async function ensureSchema() {
  await pool.query(`CREATE EXTENSION IF NOT EXISTS pgcrypto;`);

  // Settings
  await pool.query(`
    CREATE TABLE IF NOT EXISTS dh_settings (
      id INT PRIMARY KEY DEFAULT 1,
      updated_at TIMESTAMPTZ DEFAULT now()
    );
  `);
  await pool.query(`
    INSERT INTO dh_settings (id) VALUES (1) ON CONFLICT (id) DO NOTHING;
  `);

  // Categories with custom colors and icons for markers (up to 50)
  await pool.query(`
    CREATE TABLE IF NOT EXISTS dh_categories (
      id UUID PRIMARY KEY DEFAULT gen_random_uuid(),
      name TEXT NOT NULL,
      description TEXT,
      color TEXT NOT NULL DEFAULT '#3B82F6',
      icon TEXT NOT NULL DEFAULT 'circle',
      marker_size INT NOT NULL DEFAULT 32,
      sort_order INT NOT NULL DEFAULT 0,
      created_at TIMESTAMPTZ DEFAULT now()
    );
  `);
  // Add missing columns
  try { await pool.query(`ALTER TABLE dh_categories ADD COLUMN IF NOT EXISTS sort_order INT NOT NULL DEFAULT 0;`); } catch {}
  try { await pool.query(`ALTER TABLE dh_categories ADD COLUMN IF NOT EXISTS marker_size INT NOT NULL DEFAULT 32;`); } catch {}

  // Items (similar to equipments but simpler)
  await pool.query(`
    CREATE TABLE IF NOT EXISTS dh_items (
      id UUID PRIMARY KEY DEFAULT gen_random_uuid(),
      name TEXT NOT NULL,
      code TEXT,
      category_id UUID REFERENCES dh_categories(id) ON DELETE SET NULL,
      building TEXT,
      floor TEXT,
      location TEXT,
      description TEXT,
      notes TEXT,
      photo_path TEXT,
      data JSONB DEFAULT '{}'::jsonb,
      created_at TIMESTAMPTZ DEFAULT now(),
      updated_at TIMESTAMPTZ DEFAULT now()
    );
  `);
  await pool.query(`ALTER TABLE dh_items ADD COLUMN IF NOT EXISTS code TEXT;`);
  await pool.query(`ALTER TABLE dh_items ADD COLUMN IF NOT EXISTS description TEXT;`);
  await pool.query(`ALTER TABLE dh_items ADD COLUMN IF NOT EXISTS notes TEXT;`);
  await pool.query(`ALTER TABLE dh_items ADD COLUMN IF NOT EXISTS data JSONB DEFAULT '{}'::jsonb;`);

  // Files attached to items
  await pool.query(`
    CREATE TABLE IF NOT EXISTS dh_files (
      id UUID PRIMARY KEY DEFAULT gen_random_uuid(),
      item_id UUID REFERENCES dh_items(id) ON DELETE CASCADE,
      filename TEXT NOT NULL,
      filepath TEXT NOT NULL,
      mimetype TEXT,
      size_bytes INT,
      created_at TIMESTAMPTZ DEFAULT now()
    );
  `);

  // Positions on VSD maps (uses VSD plans - same as mobile equipment)
  await pool.query(`
    CREATE TABLE IF NOT EXISTS dh_positions (
      id UUID PRIMARY KEY DEFAULT gen_random_uuid(),
      item_id UUID REFERENCES dh_items(id) ON DELETE CASCADE,
      logical_name TEXT NOT NULL,
      page_index INT NOT NULL DEFAULT 0,
      x_frac DOUBLE PRECISION NOT NULL,
      y_frac DOUBLE PRECISION NOT NULL,
      created_at TIMESTAMPTZ DEFAULT now(),
      updated_at TIMESTAMPTZ DEFAULT now(),
      UNIQUE(item_id, logical_name, page_index)
    );
  `);

  // VSD Plans tables (fallback creation - normally created by server_vsd.js)
  // This ensures datahub can work even if VSD microservice hasn't run yet
  await pool.query(`
    CREATE TABLE IF NOT EXISTS vsd_plans (
      id UUID PRIMARY KEY DEFAULT gen_random_uuid(),
      logical_name TEXT NOT NULL,
      version INTEGER NOT NULL DEFAULT 1,
      filename TEXT NOT NULL,
      file_path TEXT NOT NULL,
      page_count INTEGER DEFAULT 1,
      content BYTEA NULL
    );
    CREATE INDEX IF NOT EXISTS idx_vsd_plans_logical ON vsd_plans(logical_name);
  `);
  await pool.query(`
    CREATE TABLE IF NOT EXISTS vsd_plan_names (
      logical_name TEXT PRIMARY KEY,
      display_name TEXT NOT NULL
    );
  `);

  console.log("[Datahub] Schema ready (including VSD plans tables)");
}

// Create audit trail helper
const audit = createAuditTrail(pool, "datahub");

async function initSchema() {
  await ensureSchema();
  await audit.ensureTable();
}
initSchema();

// Tenant extraction
function getTenant(req) {
  return extractTenantFromRequest(req);
}

// User info
function userInfo(req) {
  return {
    email: req.headers["x-user-email"] || req.user?.email || "unknown",
    name: req.headers["x-user-name"] || req.user?.name || "Unknown",
  };
}

// ====================
// HEALTH CHECK
// ====================
app.get("/api/datahub/health", (_req, res) => res.json({ ok: true, service: "datahub" }));

// ====================
// CATEGORIES CRUD
// ====================

// List categories
app.get("/api/datahub/categories", async (req, res) => {
  try {
    const { rows } = await pool.query(`
      SELECT c.*,
             (SELECT COUNT(*) FROM dh_items i WHERE i.category_id = c.id) as item_count
        FROM dh_categories c
       ORDER BY c.sort_order, c.name
    `);
    res.json({ ok: true, categories: rows });
  } catch (e) {
    console.error("[Datahub] List categories error:", e);
    res.status(500).json({ ok: false, error: e.message });
  }
});

// Create category
app.post("/api/datahub/categories", async (req, res) => {
  try {
    const { name, description, color, icon, marker_size, sort_order } = req.body;
    if (!name?.trim()) return res.status(400).json({ ok: false, error: "Name required" });

    const { rows } = await pool.query(`
      INSERT INTO dh_categories (name, description, color, icon, marker_size, sort_order)
      VALUES ($1, $2, $3, $4, $5, $6)
      RETURNING *
    `, [name.trim(), description || null, color || '#3B82F6', icon || 'circle', marker_size || 32, sort_order || 0]);

    await audit.log(req, AUDIT_ACTIONS.CREATED, { entityType: 'category', entityId: rows[0].id, details: { name } });
    res.json({ ok: true, category: rows[0] });
  } catch (e) {
    console.error("[Datahub] Create category error:", e);
    res.status(500).json({ ok: false, error: e.message });
  }
});

// Update category
app.put("/api/datahub/categories/:id", async (req, res) => {
  try {
    const { id } = req.params;
    const { name, description, color, icon, marker_size, sort_order } = req.body;

    const { rows } = await pool.query(`
      UPDATE dh_categories
         SET name = COALESCE($1, name),
             description = COALESCE($2, description),
             color = COALESCE($3, color),
             icon = COALESCE($4, icon),
             marker_size = COALESCE($5, marker_size),
             sort_order = COALESCE($6, sort_order)
       WHERE id = $7
       RETURNING *
    `, [name, description, color, icon, marker_size, sort_order, id]);

    if (rows.length === 0) return res.status(404).json({ ok: false, error: "Category not found" });

    await audit.log(req, AUDIT_ACTIONS.UPDATED, { entityType: 'category', entityId: id, details: { name } });
    res.json({ ok: true, category: rows[0] });
  } catch (e) {
    console.error("[Datahub] Update category error:", e);
    res.status(500).json({ ok: false, error: e.message });
  }
});

// Delete category
app.delete("/api/datahub/categories/:id", async (req, res) => {
  try {
    const { id } = req.params;
    const { rowCount } = await pool.query(`DELETE FROM dh_categories WHERE id = $1`, [id]);

    if (rowCount === 0) return res.status(404).json({ ok: false, error: "Category not found" });

    await audit.log(req, AUDIT_ACTIONS.DELETED, { entityType: 'category', entityId: id });
    res.json({ ok: true });
  } catch (e) {
    console.error("[Datahub] Delete category error:", e);
    res.status(500).json({ ok: false, error: e.message });
  }
});

// ====================
// ITEMS CRUD
// ====================

// List items
app.get("/api/datahub/items", async (req, res) => {
  try {
    const { category_id, building, floor, search, limit = 500, offset = 0 } = req.query;

    let where = "WHERE 1=1";
    const params = [];
    let idx = 1;

    if (category_id) {
      where += ` AND i.category_id = $${idx++}`;
      params.push(category_id);
    }
    if (building) {
      where += ` AND i.building = $${idx++}`;
      params.push(building);
    }
    if (floor) {
      where += ` AND i.floor = $${idx++}`;
      params.push(floor);
    }
    if (search) {
      where += ` AND (i.name ILIKE $${idx} OR i.code ILIKE $${idx} OR i.description ILIKE $${idx})`;
      params.push(`%${search}%`);
      idx++;
    }

    const { rows } = await pool.query(`
      SELECT i.*, c.name as category_name, c.color as category_color, c.icon as category_icon
        FROM dh_items i
        LEFT JOIN dh_categories c ON c.id = i.category_id
        ${where}
       ORDER BY i.building, i.floor, i.name
       LIMIT $${idx++} OFFSET $${idx}
    `, [...params, parseInt(limit), parseInt(offset)]);

    res.json({ ok: true, items: rows });
  } catch (e) {
    console.error("[Datahub] List items error:", e);
    res.status(500).json({ ok: false, error: e.message });
  }
});

// Get single item
app.get("/api/datahub/items/:id", async (req, res) => {
  try {
    const { id } = req.params;
    const { rows } = await pool.query(`
      SELECT i.*, c.name as category_name, c.color as category_color, c.icon as category_icon
        FROM dh_items i
        LEFT JOIN dh_categories c ON c.id = i.category_id
       WHERE i.id = $1
    `, [id]);

    if (rows.length === 0) return res.status(404).json({ ok: false, error: "Item not found" });
    res.json({ ok: true, item: rows[0] });
  } catch (e) {
    console.error("[Datahub] Get item error:", e);
    res.status(500).json({ ok: false, error: e.message });
  }
});

// Create item
app.post("/api/datahub/items", async (req, res) => {
  try {
    const { name, code, category_id, building, floor, location, description, notes, data } = req.body;
    if (!name?.trim()) return res.status(400).json({ ok: false, error: "Name required" });

    const { rows } = await pool.query(`
      INSERT INTO dh_items (name, code, category_id, building, floor, location, description, notes, data)
      VALUES ($1, $2, $3, $4, $5, $6, $7, $8, $9)
      RETURNING *
    `, [name.trim(), code, category_id || null, building, floor, location, description, notes, data || {}]);

    await audit.log(req, AUDIT_ACTIONS.CREATED, { entityType: 'item', entityId: rows[0].id, details: { name } });
    res.json({ ok: true, item: rows[0] });
  } catch (e) {
    console.error("[Datahub] Create item error:", e);
    res.status(500).json({ ok: false, error: e.message });
  }
});

// Update item
app.put("/api/datahub/items/:id", async (req, res) => {
  try {
    const { id } = req.params;
    const { name, code, category_id, building, floor, location, description, notes, data } = req.body;

    const { rows } = await pool.query(`
      UPDATE dh_items
         SET name = COALESCE($1, name),
             code = COALESCE($2, code),
             category_id = $3,
             building = COALESCE($4, building),
             floor = COALESCE($5, floor),
             location = COALESCE($6, location),
             description = COALESCE($7, description),
             notes = COALESCE($8, notes),
             data = COALESCE($9, data),
             updated_at = now()
       WHERE id = $10
       RETURNING *
    `, [name, code, category_id, building, floor, location, description, notes, data, id]);

    if (rows.length === 0) return res.status(404).json({ ok: false, error: "Item not found" });

    await audit.log(req, AUDIT_ACTIONS.UPDATED, { entityType: 'item', entityId: id, details: { name } });
    res.json({ ok: true, item: rows[0] });
  } catch (e) {
    console.error("[Datahub] Update item error:", e);
    res.status(500).json({ ok: false, error: e.message });
  }
});

// Delete item
app.delete("/api/datahub/items/:id", async (req, res) => {
  try {
    const { id } = req.params;

    // Delete associated files from disk
    const { rows: files } = await pool.query(`SELECT filepath FROM dh_files WHERE item_id = $1`, [id]);
    for (const f of files) {
      try { await fsp.unlink(f.filepath); } catch {}
    }

    const { rowCount } = await pool.query(`DELETE FROM dh_items WHERE id = $1`, [id]);
    if (rowCount === 0) return res.status(404).json({ ok: false, error: "Item not found" });

    await audit.log(req, AUDIT_ACTIONS.DELETED, { entityType: 'item', entityId: id });
    res.json({ ok: true });
  } catch (e) {
    console.error("[Datahub] Delete item error:", e);
    res.status(500).json({ ok: false, error: e.message });
  }
});

// ====================
// PHOTO UPLOAD
// ====================
app.post("/api/datahub/items/:id/photo", uploadAny.single("photo"), async (req, res) => {
  try {
    const { id } = req.params;
    if (!req.file) return res.status(400).json({ ok: false, error: "No file" });

    // Update item photo path
    await pool.query(`UPDATE dh_items SET photo_path = $1, updated_at = now() WHERE id = $2`, [req.file.path, id]);

    await audit.log(req, AUDIT_ACTIONS.PHOTO_UPDATED, { entityType: 'item', entityId: id });
    res.json({ ok: true, photo_path: req.file.path });
  } catch (e) {
    console.error("[Datahub] Photo upload error:", e);
    res.status(500).json({ ok: false, error: e.message });
  }
});

// Get photo
app.get("/api/datahub/items/:id/photo", async (req, res) => {
  try {
    const { id } = req.params;
    const { rows } = await pool.query(`SELECT photo_path FROM dh_items WHERE id = $1`, [id]);

    if (rows.length === 0 || !rows[0].photo_path) {
      return res.status(404).json({ ok: false, error: "No photo" });
    }

    res.sendFile(rows[0].photo_path, { root: "/" });
  } catch (e) {
    console.error("[Datahub] Get photo error:", e);
    res.status(500).json({ ok: false, error: e.message });
  }
});

// ====================
// FILES
// ====================
app.get("/api/datahub/items/:id/files", async (req, res) => {
  try {
    const { id } = req.params;
    const { rows } = await pool.query(`
      SELECT * FROM dh_files WHERE item_id = $1 ORDER BY created_at DESC
    `, [id]);
    res.json({ ok: true, files: rows });
  } catch (e) {
    console.error("[Datahub] List files error:", e);
    res.status(500).json({ ok: false, error: e.message });
  }
});

app.post("/api/datahub/items/:id/files", uploadAny.single("file"), async (req, res) => {
  try {
    const { id } = req.params;
    if (!req.file) return res.status(400).json({ ok: false, error: "No file" });

    const { rows } = await pool.query(`
      INSERT INTO dh_files (item_id, filename, filepath, mimetype, size_bytes)
      VALUES ($1, $2, $3, $4, $5)
      RETURNING *
    `, [id, req.file.originalname, req.file.path, req.file.mimetype, req.file.size]);

    res.json({ ok: true, file: rows[0] });
  } catch (e) {
    console.error("[Datahub] Upload file error:", e);
    res.status(500).json({ ok: false, error: e.message });
  }
});

// Download file
app.get("/api/datahub/files/:id/download", async (req, res) => {
  try {
    const { id } = req.params;
    const { rows } = await pool.query(`SELECT * FROM dh_files WHERE id = $1`, [id]);
    if (rows.length === 0) return res.status(404).json({ ok: false, error: "File not found" });

    const file = rows[0];
    res.setHeader("Content-Type", file.mimetype || "application/octet-stream");
    res.setHeader("Content-Disposition", `inline; filename="${encodeURIComponent(file.filename)}"`);
    res.sendFile(file.filepath, { root: "/" });
  } catch (e) {
    console.error("[Datahub] Download file error:", e);
    res.status(500).json({ ok: false, error: e.message });
  }
});

app.delete("/api/datahub/files/:id", async (req, res) => {
  try {
    const { id } = req.params;
    const { rows } = await pool.query(`DELETE FROM dh_files WHERE id = $1 RETURNING filepath`, [id]);

    if (rows.length > 0 && rows[0].filepath) {
      try { await fsp.unlink(rows[0].filepath); } catch {}
    }

    res.json({ ok: true });
  } catch (e) {
    console.error("[Datahub] Delete file error:", e);
    res.status(500).json({ ok: false, error: e.message });
  }
});

// ====================
// MAPS - Use VSD plans (GET positions, SET position)
// ====================

// Get plans from VSD tables directly (same as GLO - symbiosis pattern)
app.get("/api/datahub/maps/plans", async (_req, res) => {
  try {
    // Query VSD plans directly from shared database (vsd_plans, vsd_plan_names)
    const { rows } = await pool.query(`
      SELECT DISTINCT ON (p.logical_name)
             p.id,
             p.logical_name,
             p.version,
             p.filename,
             p.page_count,
             COALESCE(pn.display_name, p.logical_name) AS display_name
        FROM vsd_plans p
        LEFT JOIN vsd_plan_names pn ON pn.logical_name = p.logical_name
       ORDER BY p.logical_name, p.version DESC
    `);
    res.json({ ok: true, plans: rows });
  } catch (e) {
    console.error("[Datahub] List plans error:", e);
    res.json({ ok: true, plans: [] });
  }
});

// Get plan file from VSD tables directly (same as GLO - symbiosis pattern)
app.get("/api/datahub/maps/plan/:id/file", async (req, res) => {
  try {
    const { id } = req.params;

    // Try by id first, then by logical_name - direct query to vsd_plans table
    let q = `SELECT file_path, content, filename FROM vsd_plans WHERE `;
    let val;

    // Check if id looks like a UUID
    const isUuid = /^[0-9a-f]{8}-[0-9a-f]{4}-[0-9a-f]{4}-[0-9a-f]{4}-[0-9a-f]{12}$/i.test(id);

    if (isUuid) {
      q += `id=$1`;
      val = id;
    } else {
      q += `logical_name=$1 ORDER BY version DESC LIMIT 1`;
      val = id;
    }

    const { rows } = await pool.query(q, [val]);
    if (!rows[0]) return res.status(404).json({ ok: false, error: "Plan not found" });

    const { content, file_path, filename } = rows[0];

    if (content && content.length) {
      res.set("Content-Type", "application/pdf");
      res.set("Content-Disposition", `inline; filename="${filename || "plan.pdf"}"`);
      res.set("Cache-Control", "public, max-age=3600");
      return res.send(content);
    }

    if (file_path && fs.existsSync(file_path)) {
      res.set("Content-Type", "application/pdf");
      res.set("Content-Disposition", `inline; filename="${filename || "plan.pdf"}"`);
      res.set("Cache-Control", "public, max-age=3600");
      return res.sendFile(file_path);
    }

    res.status(404).json({ ok: false, error: "Plan file not found" });
  } catch (e) {
    console.error("[Datahub] Get plan file error:", e);
    res.status(500).json({ ok: false, error: e.message });
  }
});

// Get positions for a plan
app.get("/api/datahub/maps/positions", async (req, res) => {
  try {
    const { logical_name, id, page_index = 0 } = req.query;
    const planKey = logical_name || id;
    if (!planKey) return res.status(400).json({ ok: false, error: "logical_name or id required" });

    const { rows } = await pool.query(`
      SELECT p.*, i.name as item_name, i.code as item_code,
             c.name as category_name, c.color as category_color, c.icon as category_icon, c.marker_size
        FROM dh_positions p
        JOIN dh_items i ON i.id = p.item_id
        LEFT JOIN dh_categories c ON c.id = i.category_id
       WHERE p.logical_name = $1 AND p.page_index = $2
    `, [planKey, parseInt(page_index)]);

    res.json({ ok: true, positions: rows });
  } catch (e) {
    console.error("[Datahub] Get positions error:", e);
    res.status(500).json({ ok: false, error: e.message });
  }
});

// Set/update position
// This ensures item is only on ONE plan at a time (deletes ALL old positions first)
app.put("/api/datahub/maps/positions/:item_id", async (req, res) => {
  try {
    const { item_id } = req.params;
    const { logical_name, page_index = 0, x_frac, y_frac } = req.body;

    if (!logical_name || x_frac === undefined || y_frac === undefined) {
      return res.status(400).json({ ok: false, error: "Missing required fields" });
    }

    // CRITICAL: Delete ALL existing positions for this item
    // This ensures the item is NEVER on multiple plans
    const deleteResult = await pool.query(
      `DELETE FROM dh_positions WHERE item_id = $1`,
      [item_id]
    );
    console.log(`[Datahub] Deleted ${deleteResult.rowCount} old positions for item ${item_id}`);

    // Then insert the new position
    const { rows } = await pool.query(`
      INSERT INTO dh_positions (item_id, logical_name, page_index, x_frac, y_frac)
      VALUES ($1, $2, $3, $4, $5)
      RETURNING *
    `, [item_id, logical_name, parseInt(page_index), x_frac, y_frac]);

<<<<<<< HEAD
    await audit.log(req, AUDIT_ACTIONS.POSITION_SET, { entityType: 'position', entityId: item_id, details: { logical_name, x_frac, y_frac } });
=======
    console.log(`[Datahub] Created new position for item ${item_id} on plan ${logical_name}`);
    await audit.log(req, AUDIT_ACTIONS.UPDATE, 'position', item_id, { logical_name, x_frac, y_frac });
>>>>>>> e7b3e3ff
    res.json({ ok: true, position: rows[0] });
  } catch (e) {
    console.error("[Datahub] Set position error:", e);
    res.status(500).json({ ok: false, error: e.message });
  }
});

// Cleanup duplicate positions
app.post("/api/datahub/maps/cleanup-duplicates", async (req, res) => {
  try {
    const { rows: duplicates } = await pool.query(`
      SELECT item_id, COUNT(*) as count
      FROM dh_positions
      GROUP BY item_id
      HAVING COUNT(*) > 1
    `);

    console.log(`[Datahub] Found ${duplicates.length} items with duplicate positions`);

    let totalRemoved = 0;
    for (const dup of duplicates) {
      const result = await pool.query(`
        DELETE FROM dh_positions
        WHERE item_id = $1
        AND id NOT IN (
          SELECT id FROM dh_positions
          WHERE item_id = $1
          ORDER BY updated_at DESC, created_at DESC
          LIMIT 1
        )
      `, [dup.item_id]);
      totalRemoved += result.rowCount;
    }

    res.json({ ok: true, duplicates_found: duplicates.length, positions_removed: totalRemoved });
  } catch (e) {
    console.error("[Datahub] Cleanup error:", e);
    res.status(500).json({ ok: false, error: e.message });
  }
});

// Delete position
app.delete("/api/datahub/maps/positions/:id", async (req, res) => {
  try {
    const { id } = req.params;
    await pool.query(`DELETE FROM dh_positions WHERE id = $1`, [id]);
    res.json({ ok: true });
  } catch (e) {
    console.error("[Datahub] Delete position error:", e);
    res.status(500).json({ ok: false, error: e.message });
  }
});

// Get all placed item IDs
app.get("/api/datahub/maps/placed-ids", async (_req, res) => {
  try {
    const { rows } = await pool.query(`
      SELECT DISTINCT p.item_id,
             array_agg(DISTINCT p.logical_name) as plans
        FROM dh_positions p
        JOIN dh_items i ON i.id = p.item_id
       GROUP BY p.item_id
    `);

    const placed_ids = rows.map(r => r.item_id);
    const placed_details = {};
    rows.forEach(r => {
      placed_details[r.item_id] = { plans: r.plans || [] };
    });

    res.json({ ok: true, placed_ids, placed_details });
  } catch (e) {
    console.error("[Datahub] Get placed IDs error:", e);
    res.status(500).json({ ok: false, error: e.message });
  }
});

// ====================
// BULK OPERATIONS
// ====================
app.post("/api/datahub/bulk/rename", async (req, res) => {
  try {
    const { field, from, to } = req.body;
    if (!["building", "floor"].includes(field)) {
      return res.status(400).json({ ok: false, error: "Invalid field" });
    }

    const { rowCount } = await pool.query(
      `UPDATE dh_items SET ${field} = $1, updated_at = now() WHERE ${field} = $2`,
      [to, from]
    );

    await audit.log(req, AUDIT_ACTIONS.UPDATED, { entityType: 'bulk', details: { field, from, to, count: rowCount } });
    res.json({ ok: true, updated: rowCount });
  } catch (e) {
    console.error("[Datahub] Bulk rename error:", e);
    res.status(500).json({ ok: false, error: e.message });
  }
});

// ====================
// STATS
// ====================
app.get("/api/datahub/stats", async (_req, res) => {
  try {
    const { rows: totals } = await pool.query(`
      SELECT
        (SELECT COUNT(*) FROM dh_items) as total_items,
        (SELECT COUNT(*) FROM dh_categories) as total_categories,
        (SELECT COUNT(DISTINCT item_id) FROM dh_positions) as placed_items
    `);

    const { rows: byCategory } = await pool.query(`
      SELECT c.id, c.name, c.color, c.icon, COUNT(i.id) as item_count
        FROM dh_categories c
        LEFT JOIN dh_items i ON i.category_id = c.id
       GROUP BY c.id, c.name, c.color, c.icon
       ORDER BY c.sort_order, c.name
    `);

    res.json({
      ok: true,
      stats: {
        ...totals[0],
        by_category: byCategory
      }
    });
  } catch (e) {
    console.error("[Datahub] Stats error:", e);
    res.status(500).json({ ok: false, error: e.message });
  }
});

// ====================
// REPORT PDF GENERATION - Professional DataHub Report
// ====================
app.get("/api/datahub/report", async (req, res) => {
  try {
    const site = req.headers["x-site"] || "Default";
    const { building, floor, category_id, search } = req.query;

    let where = "WHERE 1=1";
    const params = [];
    let idx = 1;

    if (building) { where += ` AND i.building = $${idx++}`; params.push(building); }
    if (floor) { where += ` AND i.floor = $${idx++}`; params.push(floor); }
    if (category_id) { where += ` AND i.category_id = $${idx++}`; params.push(category_id); }
    if (search) { where += ` AND (i.name ILIKE $${idx} OR i.code ILIKE $${idx})`; params.push(`%${search}%`); idx++; }

    const { rows: items } = await pool.query(`
      SELECT i.*, c.name as category_name, c.color as category_color, c.icon as category_icon, c.marker_size
        FROM dh_items i
        LEFT JOIN dh_categories c ON c.id = i.category_id
        ${where}
       ORDER BY c.name, i.building, i.floor, i.name
    `, params);

    // Get positions for items
    const { rows: positions } = await pool.query(`
      SELECT p.*, pn.display_name as plan_display_name
        FROM dh_positions p
        LEFT JOIN vsd_plan_names pn ON pn.logical_name = p.logical_name
    `);
    const positionsMap = new Map();
    positions.forEach(p => positionsMap.set(p.item_id, p));

    // Get plans list (using VSD plans)
    const { rows: plans } = await pool.query(`
      SELECT DISTINCT ON (p.logical_name) p.*, pn.display_name
        FROM vsd_plans p
        LEFT JOIN vsd_plan_names pn ON pn.logical_name = p.logical_name
       ORDER BY p.logical_name, p.version DESC
    `);

    // Get categories
    const { rows: categories } = await pool.query(`SELECT * FROM dh_categories ORDER BY sort_order, name`);

    // Statistics
    const totalCount = items.length;

    // Group by building
    const byBuilding = {};
    items.forEach(item => {
      const b = item.building || 'Non defini';
      if (!byBuilding[b]) byBuilding[b] = [];
      byBuilding[b].push(item);
    });

    // Group by category
    const byCategory = {};
    items.forEach(item => {
      const cat = item.category_name || 'Sans categorie';
      if (!byCategory[cat]) byCategory[cat] = [];
      byCategory[cat].push(item);
    });

    // Colors
    const colors = {
      primary: '#3B82F6',    // Blue for DataHub
      success: '#059669',
      danger: '#dc2626',
      warning: '#d97706',
      muted: '#6b7280',
      text: '#374151',
      light: '#f3f4f6'
    };

    // Create PDF
    const doc = new PDFDocument({ size: 'A4', margin: 50, bufferPages: true });
    res.setHeader('Content-Type', 'application/pdf');
    res.setHeader('Content-Disposition', `attachment; filename="rapport_datahub_${new Date().toISOString().split('T')[0]}.pdf"`);
    doc.pipe(res);

    // ========== PAGE DE COUVERTURE ==========
    doc.rect(0, 0, 595, 842).fill('#eff6ff');
    doc.rect(0, 0, 595, 180).fill(colors.primary);

    doc.fontSize(32).fillColor('#fff').text('RAPPORT DATAHUB', 50, 70, { align: 'center', width: 495 });
    doc.fontSize(14).text('Inventaire et Gestion des Donnees', 50, 115, { align: 'center', width: 495 });

    doc.fontSize(16).fillColor(colors.text).text(site, 50, 220, { align: 'center', width: 495 });
    doc.fontSize(11).fillColor(colors.muted).text(`Genere le ${new Date().toLocaleDateString('fr-FR')}`, 50, 250, { align: 'center', width: 495 });

    // Synthèse sur la couverture
    let coverY = 320;
    doc.fontSize(14).fillColor(colors.primary).text('Synthese', 50, coverY);
    coverY += 30;

    const coverStats = [
      { label: 'Total elements', value: totalCount },
      { label: 'Batiments', value: Object.keys(byBuilding).length },
      { label: 'Categories', value: categories.length },
      { label: 'Plans disponibles', value: plans.length },
      { label: 'Elements positionnes', value: positions.length },
    ];

    coverStats.forEach(stat => {
      doc.rect(50, coverY, 495, 35).fillAndStroke('#fff', '#e5e7eb');
      doc.fontSize(11).fillColor(colors.text).text(stat.label, 70, coverY + 10);
      doc.fontSize(14).fillColor(colors.primary).text(String(stat.value), 480, coverY + 10, { align: 'right', width: 50 });
      coverY += 40;
    });

    // ========== SOMMAIRE ==========
    doc.addPage();
    doc.rect(0, 0, 595, 842).fill('#fff');
    doc.fontSize(24).fillColor(colors.primary).text('Sommaire', 50, 50);
    doc.moveTo(50, 85).lineTo(545, 85).strokeColor(colors.primary).lineWidth(2).stroke();

    const sommaire = [
      { num: '1', title: 'Presentation du DataHub', page: 3 },
      { num: '2', title: 'Presentation du site', page: 3 },
      { num: '3', title: 'Categories d\'elements', page: 4 },
      { num: '4', title: 'Liste des plans', page: 4 },
      { num: '5', title: 'Inventaire par batiment', page: 5 },
      { num: '6', title: 'Inventaire par categorie', page: 6 },
      { num: '7', title: 'Fiches elements', page: 7 },
    ];

    let somY = 110;
    sommaire.forEach(item => {
      doc.fontSize(12).fillColor(colors.text).text(`${item.num}. ${item.title}`, 70, somY);
      doc.fillColor(colors.muted).text(`.....................................................`, 280, somY, { width: 200 });
      doc.fillColor(colors.primary).text(String(item.page), 500, somY, { align: 'right', width: 30 });
      somY += 28;
    });

    // ========== 1. PRÉSENTATION DU DATAHUB ==========
    doc.addPage();
    doc.fontSize(20).fillColor(colors.primary).text('1. Presentation du DataHub', 50, 50);
    doc.moveTo(50, 80).lineTo(545, 80).strokeColor(colors.primary).lineWidth(1).stroke();

    let presY = 100;
    doc.fontSize(11).fillColor(colors.text)
       .text('Le DataHub est un systeme centralise de gestion des donnees techniques permettant:', 50, presY, { width: 495 });
    presY += 35;

    const features = [
      'Inventorier tous les elements techniques du site',
      'Categoriser les elements avec des marqueurs personnalises',
      'Localiser les elements sur les plans du site',
      'Gerer les informations et documents associes',
      'Faciliter la recherche et le suivi des donnees',
    ];

    features.forEach(feat => {
      doc.fontSize(10).fillColor(colors.text).text(`- ${feat}`, 70, presY, { width: 475 });
      presY += 18;
    });

    // ========== 2. PRÉSENTATION DU SITE ==========
    presY += 30;
    doc.fontSize(20).fillColor(colors.primary).text('2. Presentation du site', 50, presY);
    doc.moveTo(50, presY + 30).lineTo(545, presY + 30).strokeColor(colors.primary).lineWidth(1).stroke();
    presY += 50;

    doc.fontSize(11).fillColor(colors.text).text(`Site: ${site}`, 50, presY);
    presY += 20;
    doc.text(`Nombre de batiments: ${Object.keys(byBuilding).length}`, 50, presY);
    presY += 20;
    doc.text(`Total elements: ${totalCount}`, 50, presY);
    presY += 20;
    doc.text(`Categories definies: ${categories.length}`, 50, presY);
    presY += 20;
    doc.text(`Plans disponibles: ${plans.length}`, 50, presY);

    // ========== 3. CATÉGORIES D'ÉLÉMENTS ==========
    doc.addPage();
    doc.fontSize(20).fillColor(colors.primary).text('3. Categories d\'elements', 50, 50);
    doc.moveTo(50, 80).lineTo(545, 80).strokeColor(colors.primary).lineWidth(1).stroke();

    let catY = 100;
    if (categories.length === 0) {
      doc.fontSize(11).fillColor(colors.muted).text('Aucune categorie definie.', 50, catY);
    } else {
      doc.fontSize(11).fillColor(colors.text).text(`${categories.length} categorie(s) definies pour organiser les elements.`, 50, catY);
      catY += 30;

      const catHeaders = ['Categorie', 'Description', 'Couleur', 'Nb Elements'];
      const catColW = [140, 220, 70, 65];
      let x = 50;
      catHeaders.forEach((h, i) => {
        doc.rect(x, catY, catColW[i], 22).fillAndStroke(colors.primary, colors.primary);
        doc.fontSize(9).fillColor('#fff').text(h, x + 5, catY + 6, { width: catColW[i] - 10 });
        x += catColW[i];
      });
      catY += 22;

      categories.forEach(cat => {
        if (catY > 750) { doc.addPage(); catY = 50; }
        const count = byCategory[cat.name]?.length || 0;
        x = 50;
        doc.rect(x, catY, catColW[0], 20).fillAndStroke('#fff', '#e5e7eb');
        doc.fontSize(8).fillColor(colors.text).text((cat.name || '-').substring(0, 28), x + 5, catY + 5, { width: catColW[0] - 10 });
        x += catColW[0];

        doc.rect(x, catY, catColW[1], 20).fillAndStroke('#fff', '#e5e7eb');
        doc.fontSize(8).fillColor(colors.text).text((cat.description || '-').substring(0, 45), x + 5, catY + 5, { width: catColW[1] - 10 });
        x += catColW[1];

        // Color swatch
        doc.rect(x, catY, catColW[2], 20).fillAndStroke('#fff', '#e5e7eb');
        doc.rect(x + 20, catY + 4, 30, 12).fill(cat.color || colors.primary);
        x += catColW[2];

        doc.rect(x, catY, catColW[3], 20).fillAndStroke('#fff', '#e5e7eb');
        doc.fontSize(8).fillColor(colors.text).text(String(count), x + 5, catY + 5, { width: catColW[3] - 10, align: 'center' });
        catY += 20;
      });
    }

    // ========== 4. LISTE DES PLANS ==========
    catY += 30;
    if (catY > 600) { doc.addPage(); catY = 50; }
    doc.fontSize(20).fillColor(colors.primary).text('4. Liste des plans', 50, catY);
    doc.moveTo(50, catY + 30).lineTo(545, catY + 30).strokeColor(colors.primary).lineWidth(1).stroke();
    catY += 50;

    if (plans.length === 0) {
      doc.fontSize(11).fillColor(colors.muted).text('Aucun plan disponible. Les plans VSD peuvent etre utilises pour positionner les elements.', 50, catY, { width: 495 });
    } else {
      doc.fontSize(9).fillColor(colors.muted)
         .text('Les plans utilises sont ceux du module VSD. Les elements peuvent etre positionnes sur ces plans.', 50, catY, { width: 495 });
      catY += 25;

      plans.forEach((p, idx) => {
        if (catY > 750) { doc.addPage(); catY = 50; }
        doc.rect(50, catY, 495, 25).fillAndStroke(idx % 2 === 0 ? colors.light : '#fff', '#e5e7eb');
        doc.fontSize(9).fillColor(colors.text)
           .text(`${idx + 1}. ${p.display_name || p.logical_name}`, 60, catY + 7);
        catY += 25;
      });
    }

    // ========== 5. INVENTAIRE PAR BÂTIMENT ==========
    doc.addPage();
    doc.fontSize(20).fillColor(colors.primary).text('5. Inventaire par batiment', 50, 50);
    doc.moveTo(50, 80).lineTo(545, 80).strokeColor(colors.primary).lineWidth(1).stroke();

    let invY = 100;
    doc.fontSize(11).fillColor(colors.text).text(`${totalCount} element(s) inventorie(s) sur ${Object.keys(byBuilding).length} batiment(s).`, 50, invY);
    invY += 35;

    const invHeaders = ['Batiment', 'Etage', 'Nb Elements', 'Positionnes'];
    const invColW = [170, 120, 100, 105];
    let x = 50;
    invHeaders.forEach((h, i) => {
      doc.rect(x, invY, invColW[i], 22).fillAndStroke(colors.primary, colors.primary);
      doc.fontSize(9).fillColor('#fff').text(h, x + 5, invY + 6, { width: invColW[i] - 10 });
      x += invColW[i];
    });
    invY += 22;

    Object.entries(byBuilding).forEach(([bat, batItems]) => {
      const byFloor = {};
      batItems.forEach(item => {
        const f = item.floor || '-';
        if (!byFloor[f]) byFloor[f] = [];
        byFloor[f].push(item);
      });

      Object.entries(byFloor).forEach(([flr, flrItems]) => {
        if (invY > 750) {
          doc.addPage();
          invY = 50;
          x = 50;
          invHeaders.forEach((h, i) => {
            doc.rect(x, invY, invColW[i], 22).fillAndStroke(colors.primary, colors.primary);
            doc.fontSize(9).fillColor('#fff').text(h, x + 5, invY + 6, { width: invColW[i] - 10 });
            x += invColW[i];
          });
          invY += 22;
        }
        const positioned = flrItems.filter(it => positionsMap.has(it.id)).length;
        const row = [bat.substring(0, 30), flr.substring(0, 20), flrItems.length, positioned];
        x = 50;
        row.forEach((cell, i) => {
          doc.rect(x, invY, invColW[i], 20).fillAndStroke('#fff', '#e5e7eb');
          doc.fontSize(8).fillColor(colors.text).text(String(cell), x + 5, invY + 5, { width: invColW[i] - 10 });
          x += invColW[i];
        });
        invY += 20;
      });
    });

    // ========== 6. INVENTAIRE PAR CATÉGORIE ==========
    doc.addPage();
    doc.fontSize(20).fillColor(colors.primary).text('6. Inventaire par categorie', 50, 50);
    doc.moveTo(50, 80).lineTo(545, 80).strokeColor(colors.primary).lineWidth(1).stroke();

    let catInvY = 100;

    Object.entries(byCategory).forEach(([catName, catItems]) => {
      if (catInvY > 650) { doc.addPage(); catInvY = 50; }

      // Category header
      const catInfo = categories.find(c => c.name === catName);
      const catColor = catInfo?.color || colors.primary;

      doc.rect(50, catInvY, 495, 30).fillAndStroke(catColor, catColor);
      doc.fontSize(12).fillColor('#fff').text(catName, 60, catInvY + 8);
      doc.fontSize(10).text(`${catItems.length} element(s)`, 450, catInvY + 10, { align: 'right', width: 80 });
      catInvY += 35;

      // List items in this category (max 10 per category to avoid too long report)
      const displayItems = catItems.slice(0, 10);
      displayItems.forEach((item, idx) => {
        if (catInvY > 750) { doc.addPage(); catInvY = 50; }
        doc.rect(50, catInvY, 495, 20).fillAndStroke(idx % 2 === 0 ? colors.light : '#fff', '#e5e7eb');
        doc.fontSize(8).fillColor(colors.text)
           .text(`${item.name || '-'}`, 60, catInvY + 5, { width: 200 });
        doc.fillColor(colors.muted)
           .text(`${item.code || '-'}`, 270, catInvY + 5, { width: 100 })
           .text(`${item.building || '-'} / ${item.floor || '-'}`, 380, catInvY + 5, { width: 150 });
        catInvY += 20;
      });

      if (catItems.length > 10) {
        doc.fontSize(8).fillColor(colors.muted).text(`... et ${catItems.length - 10} autres elements`, 60, catInvY + 5);
        catInvY += 20;
      }

      catInvY += 15;
    });

    // ========== 7. FICHES ÉLÉMENTS ==========
    if (items.length > 0) {
      doc.addPage();
      doc.fontSize(20).fillColor(colors.primary).text('7. Fiches elements', 50, 50);
      doc.moveTo(50, 80).lineTo(545, 80).strokeColor(colors.primary).lineWidth(1).stroke();

      let ficheY = 100;
      doc.fontSize(11).fillColor(colors.muted).text(`${items.length} element(s) DataHub`, 50, ficheY);
      ficheY += 30;

      for (let i = 0; i < items.length; i++) {
        const item = items[i];
        const position = positionsMap.get(item.id);
        const catInfo = categories.find(c => c.name === item.category_name);
        const itemColor = catInfo?.color || colors.primary;

        if (ficheY > 580) {
          doc.addPage();
          ficheY = 50;
        }

        // Card frame
        doc.rect(50, ficheY, 495, 200).stroke(colors.light);

        // Header with name
        doc.rect(50, ficheY, 495, 35).fill(itemColor);
        doc.fontSize(12).fillColor('#fff')
           .text(item.name || 'Element sans nom', 60, ficheY + 10, { width: 420 });

        let infoY = ficheY + 45;
        const infoX = 60;
        const rightColX = 330;
        const imgWidth = 90;
        const imgHeight = 90;

        // Photo placeholder on right
        doc.rect(rightColX, infoY, imgWidth, imgHeight).stroke(colors.light);
        doc.fontSize(7).fillColor(colors.muted).text('Photo element', rightColX + 18, infoY + 38);

        // Plan placeholder
        const planX = rightColX + imgWidth + 10;
        if (position) {
          doc.rect(planX, infoY, imgWidth, imgHeight).stroke(itemColor);
          doc.fontSize(7).fillColor(colors.muted)
             .text(position.plan_display_name || 'Plan', planX + 10, infoY + 38, { width: imgWidth - 20, align: 'center' });
        } else {
          doc.rect(planX, infoY, imgWidth, imgHeight).stroke(colors.light);
          doc.fontSize(7).fillColor(colors.muted).text('Non positionne', planX + 15, infoY + 38);
        }

        // Item info fields
        const dhInfo = [
          ['Code', item.code || '-'],
          ['Categorie', item.category_name || '-'],
          ['Batiment', item.building || '-'],
          ['Etage', item.floor || '-'],
          ['Localisation', item.location || '-'],
          ['Description', (item.description || '-').substring(0, 50)],
          ['Notes', (item.notes || '-').substring(0, 50)],
          ['Cree le', item.created_at ? new Date(item.created_at).toLocaleDateString('fr-FR') : '-'],
          ['Modifie le', item.updated_at ? new Date(item.updated_at).toLocaleDateString('fr-FR') : '-'],
        ];

        dhInfo.forEach(([label, value]) => {
          doc.fontSize(8).fillColor(colors.text).text(label + ':', infoX, infoY, { width: 75 });
          doc.fillColor(colors.muted).text(String(value), infoX + 77, infoY, { width: 185 });
          infoY += 14;
        });

        // Show custom data if any
        if (item.data && Object.keys(item.data).length > 0) {
          infoY += 5;
          doc.fontSize(7).fillColor(colors.primary).text('Donnees personnalisees:', infoX, infoY);
          infoY += 12;
          Object.entries(item.data).slice(0, 3).forEach(([key, val]) => {
            doc.fontSize(7).fillColor(colors.muted).text(`${key}: ${String(val).substring(0, 40)}`, infoX + 10, infoY);
            infoY += 10;
          });
        }

        ficheY += 210;
      }
    }

    // ========== PAGE NUMBERING ==========
    const range = doc.bufferedPageRange();
    for (let i = range.start; i < range.start + range.count; i++) {
      doc.switchToPage(i);
      doc.fontSize(8).fillColor(colors.muted)
         .text(`Rapport DataHub - ${site} - Page ${i + 1}/${range.count}`, 50, 810, { align: 'center', width: 495 });
    }

    doc.end();
    console.log(`[Datahub] Generated professional PDF with ${totalCount} items`);

  } catch (e) {
    console.error('[Datahub] Report error:', e);
    if (!res.headersSent) res.status(500).json({ ok: false, error: e.message });
  }
});

// ====================
// START SERVER
// ====================
app.listen(PORT, HOST, () => {
  console.log(`[Datahub] Server running on http://${HOST}:${PORT}`);
});

export default app;<|MERGE_RESOLUTION|>--- conflicted
+++ resolved
@@ -680,12 +680,8 @@
       RETURNING *
     `, [item_id, logical_name, parseInt(page_index), x_frac, y_frac]);
 
-<<<<<<< HEAD
+    console.log(`[Datahub] Created new position for item ${item_id} on plan ${logical_name}`);
     await audit.log(req, AUDIT_ACTIONS.POSITION_SET, { entityType: 'position', entityId: item_id, details: { logical_name, x_frac, y_frac } });
-=======
-    console.log(`[Datahub] Created new position for item ${item_id} on plan ${logical_name}`);
-    await audit.log(req, AUDIT_ACTIONS.UPDATE, 'position', item_id, { logical_name, x_frac, y_frac });
->>>>>>> e7b3e3ff
     res.json({ ok: true, position: rows[0] });
   } catch (e) {
     console.error("[Datahub] Set position error:", e);
